# Copyright (c) 2013-2016 by Ron Frederick <ronf@timeheart.net>.
# All rights reserved.
#
# This program and the accompanying materials are made available under
# the terms of the Eclipse Public License v1.0 which accompanies this
# distribution and is available at:
#
#     http://www.eclipse.org/legal/epl-v10.html
#
# Contributors:
#     Ron Frederick - initial implementation, API, and documentation

"""SSH connection handlers"""

import asyncio
import getpass
import os
import platform
import socket
import sys
import time

from collections import OrderedDict

from .agent import connect_agent

from .auth import lookup_client_auth
from .auth import get_server_auth_methods, lookup_server_auth

from .auth_keys import read_authorized_keys

from .channel import SSHClientChannel, SSHServerChannel
from .channel import SSHTCPChannel, SSHUNIXChannel, SSHAgentChannel

from .cipher import get_encryption_algs, get_encryption_params, get_cipher

from .compression import get_compression_algs, get_compression_params
from .compression import get_compressor, get_decompressor

from .constants import DEFAULT_LANG
from .constants import DISC_BY_APPLICATION, DISC_CONNECTION_LOST
from .constants import DISC_KEY_EXCHANGE_FAILED, DISC_HOST_KEY_NOT_VERIFYABLE
from .constants import DISC_MAC_ERROR, DISC_NO_MORE_AUTH_METHODS_AVAILABLE
from .constants import DISC_PROTOCOL_ERROR, DISC_SERVICE_NOT_AVAILABLE
from .constants import EXTENDED_DATA_STDERR
from .constants import MSG_DISCONNECT, MSG_IGNORE, MSG_UNIMPLEMENTED
from .constants import MSG_DEBUG, MSG_SERVICE_REQUEST, MSG_SERVICE_ACCEPT
from .constants import MSG_CHANNEL_OPEN, MSG_CHANNEL_OPEN_CONFIRMATION
from .constants import MSG_CHANNEL_OPEN_FAILURE, MSG_CHANNEL_WINDOW_ADJUST
from .constants import MSG_CHANNEL_DATA, MSG_CHANNEL_EXTENDED_DATA
from .constants import MSG_CHANNEL_EOF, MSG_CHANNEL_CLOSE, MSG_CHANNEL_REQUEST
from .constants import MSG_CHANNEL_SUCCESS, MSG_CHANNEL_FAILURE
from .constants import MSG_KEXINIT, MSG_NEWKEYS, MSG_KEX_FIRST, MSG_KEX_LAST
from .constants import MSG_USERAUTH_REQUEST, MSG_USERAUTH_FAILURE
from .constants import MSG_USERAUTH_SUCCESS, MSG_USERAUTH_BANNER
from .constants import MSG_USERAUTH_FIRST, MSG_USERAUTH_LAST
from .constants import MSG_GLOBAL_REQUEST, MSG_REQUEST_SUCCESS
from .constants import MSG_REQUEST_FAILURE
from .constants import OPEN_ADMINISTRATIVELY_PROHIBITED, OPEN_CONNECT_FAILED
from .constants import OPEN_UNKNOWN_CHANNEL_TYPE

from .forward import SSHForwarder

from .kex import get_kex_algs, get_kex

from .known_hosts import match_known_hosts

from .listener import SSHTCPClientListener, create_tcp_forward_listener
from .listener import SSHUNIXClientListener, create_unix_forward_listener

from .logging import logger

from .mac import get_mac_algs, get_mac_params, get_mac

from .misc import ChannelOpenError, DisconnectError, PasswordChangeRequired
from .misc import ip_address, map_handler_name

from .packet import Boolean, Byte, NameList, String, UInt32, UInt64
from .packet import PacketDecodeError, SSHPacket, SSHPacketHandler

from .public_key import CERT_TYPE_HOST, CERT_TYPE_USER
from .public_key import get_public_key_algs, get_certificate_algs
from .public_key import decode_ssh_public_key, decode_ssh_certificate
from .public_key import import_private_key, import_public_key
from .public_key import read_private_key, read_public_key
from .public_key import read_private_key_list, read_public_key_list
from .public_key import import_certificate, read_certificate
from .public_key import SSHKeyPair, SSHLocalKeyPair, KeyImportError

from .saslprep import saslprep, SASLPrepError

from .sftp import SFTPClient, SFTPServer, SFTPClientHandler

from .stream import SSHClientStreamSession, SSHServerStreamSession
from .stream import SSHTCPStreamSession, SSHUNIXStreamSession
from .stream import SSHReader, SSHWriter


# SSH default port
_DEFAULT_PORT = 22

# SSH service names
_USERAUTH_SERVICE = b'ssh-userauth'
_CONNECTION_SERVICE = b'ssh-connection'

# Default file names in .ssh directory to read private keys from
_DEFAULT_KEY_FILES = ('id_ed25519', 'id_ecdsa', 'id_rsa', 'id_dsa')

# Default rekey parameters
_DEFAULT_REKEY_BYTES = 1 << 30      # 1 GiB
_DEFAULT_REKEY_SECONDS = 3600       # 1 hour

# Default login timeout
_DEFAULT_LOGIN_TIMEOUT = 120        # 2 minutes

# Default channel parameters
_DEFAULT_WINDOW = 2*1024*1024       # 2 MiB
_DEFAULT_MAX_PKTSIZE = 32768        # 32 kiB


def _load_private_key(key, passphrase=None):
    """Load a private key

       This function loads a private key and an optional certificate.
       The key argument can be either a key reference or a tuple
       with a reference to a key and a reference to a matching
       certificate.

       Key references can either be the name of a file to load the
       key from, a byte string to import as a private key, or an
       already loaded :class:`SSHKey` private key.

       Certificate references can be the name of a file to load the
       certificate from, a byte string to import as a certificate,
       an already loaded :class:`SSHCertificate`, or ``None`` if
       no certificate should be associated with the key.

       When a filename is provided in as a reference outside of a
       tuple, an attempt is made to load a private key from that
       file and a certificate from a file constructed by appending
       '-cert.pub' to the end of the filename.

       This function returns a tuple of a :class:`SSHKey` private
       key and either an :class:`SSHCertificate` or ``None``
       depending on whether an associated certificate was loaded.

    """

    if isinstance(key, str):
        cert = key + '-cert.pub'
        ignore_missing_cert = True
    elif isinstance(key, tuple):
        key, cert = key
        ignore_missing_cert = False
    else:
        cert = None

    if isinstance(key, str):
        key = read_private_key(key, passphrase)
    elif isinstance(key, bytes):
        key = import_private_key(key, passphrase)

    if isinstance(cert, str):
        try:
            cert = read_certificate(cert)
        except OSError:
            if ignore_missing_cert:
                cert = None
            else:
                raise
    elif isinstance(cert, bytes):
        cert = import_certificate(cert)

    if cert and key.get_ssh_public_key() != cert.key.get_ssh_public_key():
        raise ValueError('Certificate key mismatch')

    return key, cert


def _load_private_keypair(key, passphrase=None):
    """Load an SSH key pair

       This function loads an SSH key pair. The key argument can be
       either an already loaded :class:`SSHKeyPair`, a reference
       to a key and optional certificate as described in
       :func:`_load_private_key`, or ``None``.

       It returns an :class:`SSHKeyPair` or ``None``.

    """

    if isinstance(key, SSHKeyPair):
        return key
    elif key:
        return SSHLocalKeyPair(_load_private_key(key, passphrase))
    else:
        return None


def _load_private_keypair_list(keylist, passphrase=None):
    """Load list of SSH key pairs

       This function loads a collection of SSH key pairs. The keylist
       argument can be either a filename to load private keys from
       (without any certificates) or a list of values representing
       key pairs as described in ::func::`_load_private_keypair`.

       In cases where a private key is provided with a certificate,
       the private key is added to the list both with and without
       the certificate.

       This function returns a list of :class:`SSHKeyPair` objects.

    """

    if isinstance(keylist, str):
        keys = read_private_key_list(keylist, passphrase)
        return [SSHLocalKeyPair(key) for key in keys]
    else:
        result = []

        for key in keylist:
            if isinstance(key, SSHKeyPair):
                result.append(key)
            else:
                key, cert = _load_private_key(key, passphrase)

                if cert:
                    result.append(SSHLocalKeyPair(key, cert))

                result.append(SSHLocalKeyPair(key))

        return result

def _load_public_key(key):
    """Load a public key

       This function loads a public key. The key argument can be
       the name of a file to load the key from, a byte string to
       import the key from, or an already loaded :class:`SSHKey`
       public key.

    """

    if isinstance(key, str):
        key = read_public_key(key)
    elif isinstance(key, bytes):
        key = import_public_key(key)

    return key


def _load_public_key_list(keylist):
    """Load public key list

       This function loads a collection of public keys. The keylist
       argument can be either a filename to load keys from or a
       list of values representing keys as described in
       :func:`_load_public_key`.

       It returns a list of loaded :class:`SSHKey` public keys.

    """

    if isinstance(keylist, str):
        return read_public_key_list(keylist)
    else:
        return [_load_public_key(key) for key in keylist]

def _load_authorized_keys(authorized_keys):
    """Load authorized keys list

       This function loads authorized client keys. The authorized_keys
       argument can be either a filename to load keys from or an
       already imported :class:`SSHAuthorizedKeys` object
       containing the authorized keys and their associated options.

    """

    if isinstance(authorized_keys, str):
        return read_authorized_keys(authorized_keys)
    else:
        return authorized_keys

def _select_algs(alg_type, algs, possible_algs, none_value=None):
    """Select a set of allowed algorithms"""

    if algs == ():
        return possible_algs
    elif algs:
        result = []

        for alg_str in algs:
            alg = alg_str.encode('ascii')
            if alg not in possible_algs:
                raise ValueError('%s is not a valid %s algorithm' %
                                 (alg_str, alg_type))

            result.append(alg)

        return result
    elif none_value:
        return [none_value]
    else:
        raise ValueError('No %s algorithms selected' % alg_type)


class SSHConnection(SSHPacketHandler):
    """Parent class for SSH connections"""

    def __init__(self, protocol_factory, loop, kex_algs, encryption_algs,
                 mac_algs, compression_algs, rekey_bytes, rekey_seconds,
                 server):
        self._protocol_factory = protocol_factory
        self._loop = loop
        self._tasks = set()
        self._transport = None
        self._peer_addr = None
        self._owner = None
        self._extra = {}
        self._server = server
        self._inpbuf = b''
        self._packet = b''
        self._pktlen = 0

        self._client_version = b''
        self._server_version = b''
        self._client_kexinit = b''
        self._server_kexinit = b''
        self._session_id = None

        self._send_seq = 0
        self._send_cipher = None
        self._send_blocksize = 8
        self._send_mac = None
        self._send_mode = None
        self._compressor = None
        self._compress_after_auth = False
        self._deferred_packets = []

        self._recv_handler = self._recv_version
        self._recv_seq = 0
        self._recv_cipher = None
        self._recv_blocksize = 8
        self._recv_mac = None
        self._recv_macsize = 0
        self._recv_mode = None
        self._decompressor = None
        self._decompress_after_auth = None
        self._next_recv_cipher = None
        self._next_recv_blocksize = 0
        self._next_recv_mac = None
        self._next_recv_macsize = 0
        self._next_recv_mode = None
        self._next_decompressor = None
        self._next_decompress_after_auth = None

        self._kex = None
        self._kexinit_sent = False
        self._kex_complete = False
        self._ignore_first_kex = False

        self._rekey_bytes = rekey_bytes
        self._rekey_bytes_sent = 0
        self._rekey_seconds = rekey_seconds
        self._rekey_time = time.time() + rekey_seconds

        self._enc_alg_cs = None
        self._enc_alg_sc = None

        self._mac_alg_cs = None
        self._mac_alg_sc = None

        self._cmp_alg_cs = None
        self._cmp_alg_sc = None

        self._next_service = None

        self._agent = None
        self._auth = None
        self._auth_in_progress = False
        self._auth_complete = False
        self._auth_methods = [b'none']
        self._auth_waiter = None
        self._username = None

        self._channels = {}
        self._next_recv_chan = 0

        self._global_request_queue = []
        self._global_request_waiters = []

        self._local_listeners = {}

        self._close_event = asyncio.Event()

        self._kex_algs = _select_algs('key exchange', kex_algs, get_kex_algs())
        self._enc_algs = _select_algs('encryption', encryption_algs,
                                      get_encryption_algs())
        self._mac_algs = _select_algs('MAC', mac_algs, get_mac_algs())
        self._cmp_algs = _select_algs('compression', compression_algs,
                                      get_compression_algs(), b'none')

        self._server_host_key_algs = []

    def __enter__(self):
        """Allow SSHConnection to be used as a context manager"""

        return self

    def __exit__(self, *exc_info):
        """Automatically close the connection when used as a context manager"""

        try:
            self.close()
        except RuntimeError as exc:
            # There's a race in some cases between the close call here
            # and the code which shuts down the event loop. Since the
            # loop.is_closed() method is only in Python 3.4.2 and later,
            # catch and ignore the RuntimeError for now if this happens.

            if exc.args[0] == 'Event loop is closed':
                pass
            else:
                raise

    def _cleanup(self, exc):
        """Clean up this connection"""

        if self._auth:
            self._auth.cancel()
            self._auth = None

        if self._channels:
            for chan in list(self._channels.values()):
                chan.process_connection_close(exc)
            self._channels = {}

        if self._local_listeners:
            for listener in self._local_listeners.values():
                listener.close()
            self._local_listeners = {}

        if self._global_request_waiters:
            for waiter in self._global_request_waiters:
                if not waiter.cancelled():
                    waiter.set_result((MSG_REQUEST_FAILURE, SSHPacket(b'')))

        if self._owner:
            self._owner.connection_lost(exc)
            self._owner = None

        self._close_event.set()

        self._inpbuf = b''
        self._recv_handler = None

    def _force_close(self, exc):
        """Force this connection to close immediately"""

        if not self._transport:
            return

        self._transport.abort()
        self._transport = None

        self._loop.call_soon(self._cleanup, exc)

    @asyncio.coroutine
    def _run_task(self, coro):
        """Run an async task, catching and reporting any errors"""

        task = asyncio.Task.current_task(self._loop)

        # pylint: disable=bare-except
        try:
            yield from coro
        except DisconnectError as exc:
            self._force_close(exc)
        except: # pragma: no cover
            self.internal_error()

        self._tasks.remove(task)

    def create_task(self, coro):
        """Create an asynchronous task which catches and reports errors"""

        if platform.python_version_tuple() >= ('3', '4', '2'):
            task = self._loop.create_task(self._run_task(coro))
        else:
<<<<<<< HEAD
            task = asyncio.async(self._run_task(coro), loop=self._loop)
=======
            # Pylint is annoying here - it's not smart enough to see the
            # version check, and the disable MUST be on the same line as
            # the call, leading to ugly line breaking
            task = asyncio.async(    # pylint: disable=deprecated-method
                self._run_task(coro), loop=self._loop)
>>>>>>> 29dfdb06

        self._tasks.add(task)
        return task

    def is_client(self):
        """Return if this is a client connection"""

        return not self._server

    def is_server(self):
        """Return if this is a server connection"""

        return self._server

    def get_owner(self):
        """Return the SSHClient or SSHServer which owns this connection"""

        return self._owner

    def get_hash_prefix(self):
        """Return the bytes used in calculating unique connection hashes

           This methods returns a packetized version of the client and
           server version and kexinit strings which is needed to perform
           key exchange hashes.

        """

        return b''.join((String(self._client_version),
                         String(self._server_version),
                         String(self._client_kexinit),
                         String(self._server_kexinit)))

    def connection_made(self, transport):
        """Handle a newly opened connection"""

        self._transport = transport

        peername = transport.get_extra_info('peername')
        self._peer_addr = peername[0] if peername else None

        self._owner = self._protocol_factory()
        self._protocol_factory = None

        # pylint: disable=bare-except
        try:
            self._connection_made()
            self._owner.connection_made(self)
            self._send_version()
        except DisconnectError as exc:
            self._loop.call_soon(self.connection_lost, exc)
        except: # pragma: no cover
            self._loop.call_soon(self.internal_error, sys.exc_info())

    def connection_lost(self, exc=None):
        """Handle the closing of a connection"""

        if exc is None and self._transport:
            exc = DisconnectError(DISC_CONNECTION_LOST, 'Connection lost')

        self._force_close(exc)

    def internal_error(self, exc_info=None):
        """Handle a fatal error in connection processing"""

        if not exc_info:
            exc_info = sys.exc_info()

        logger.debug('Uncaught exception', exc_info=exc_info)
        self._force_close(exc_info[1])

    def data_received(self, data):
        """Handle incoming data on the connection"""

        if data:
            self._inpbuf += data

            # pylint: disable=bare-except
            try:
                while self._inpbuf and self._recv_handler():
                    pass
            except DisconnectError as exc:
                self._force_close(exc)
            except: # pragma: no cover
                self.internal_error()

    def eof_received(self):
        """Handle an incoming end of file on the connection"""

        self.connection_lost(None)

    def pause_writing(self):
        """Handle a request from the transport to pause writing data"""

        # Do nothing with this for now
        pass

    def resume_writing(self):
        """Handle a request from the transport to resume writing data"""

        # Do nothing with this for now
        pass

    def add_channel(self, chan):
        """Add a new channel, returning its channel number"""

        while self._next_recv_chan in self._channels:
            self._next_recv_chan = (self._next_recv_chan + 1) & 0xffffffff

        recv_chan = self._next_recv_chan
        self._next_recv_chan = (self._next_recv_chan + 1) & 0xffffffff

        self._channels[recv_chan] = chan
        return recv_chan

    def remove_channel(self, recv_chan):
        """Remove the channel with the specified channel number"""

        del self._channels[recv_chan]

    def _choose_alg(self, alg_type, local_algs, remote_algs):
        """Choose a common algorithm from the client & server lists

           This method returns the earliest algorithm on the client's
           list which is supported by the server.

        """

        if self.is_client():
            client_algs, server_algs = local_algs, remote_algs
        else:
            client_algs, server_algs = remote_algs, local_algs

        for alg in client_algs:
            if alg in server_algs:
                return alg

        raise DisconnectError(DISC_KEY_EXCHANGE_FAILED,
                              'No matching %s algorithm found' % alg_type)

    def _send(self, data):
        """Send data to the SSH connection"""

        if self._transport:
            self._transport.write(data)

    def _send_version(self):
        """Start the SSH handshake"""

        from .version import __version__

        version = b'SSH-2.0-AsyncSSH_' + __version__.encode('ascii')

        if self.is_client():
            self._client_version = version
            self._extra.update(client_version=version.decode('ascii'))
        else:
            self._server_version = version
            self._extra.update(server_version=version.decode('ascii'))

        self._send(version + b'\r\n')

    def _recv_version(self):
        """Receive and parse the remote SSH version"""

        idx = self._inpbuf.find(b'\n')
        if idx < 0:
            return False

        version = self._inpbuf[:idx]
        if version.endswith(b'\r'):
            version = version[:-1]

        self._inpbuf = self._inpbuf[idx+1:]

        if (version.startswith(b'SSH-2.0-') or
                (self.is_client() and version.startswith(b'SSH-1.99-'))):
            # Accept version 2.0, or 1.99 if we're a client
            if self.is_server():
                self._client_version = version
                self._extra.update(client_version=version.decode('ascii'))
            else:
                self._server_version = version
                self._extra.update(server_version=version.decode('ascii'))

            self._send_kexinit()
            self._kexinit_sent = True
            self._recv_handler = self._recv_pkthdr
        elif self.is_client() and not version.startswith(b'SSH-'):
            # As a client, ignore the line if it doesn't appear to be a version
            pass
        else:
            # Otherwise, reject the unknown version
            self._force_close(DisconnectError(DISC_PROTOCOL_ERROR,
                                              'Unknown SSH version'))
            return False

        return True

    def _recv_pkthdr(self):
        """Receive and parse an SSH packet header"""

        if len(self._inpbuf) < self._recv_blocksize:
            return False

        self._packet = self._inpbuf[:self._recv_blocksize]
        self._inpbuf = self._inpbuf[self._recv_blocksize:]

        pktlen = self._packet[:4]

        if self._recv_cipher:
            if self._recv_mode == 'chacha':
                nonce = UInt64(self._recv_seq)
                pktlen = self._recv_cipher.crypt_len(pktlen, nonce)
            elif self._recv_mode not in ('gcm', 'etm'):
                self._packet = self._recv_cipher.decrypt(self._packet)
                pktlen = self._packet[:4]

        self._pktlen = int.from_bytes(pktlen, 'big')
        self._recv_handler = self._recv_packet
        return True

    def _recv_packet(self):
        """Receive the remainder of an SSH packet and process it"""

        rem = 4 + self._pktlen + self._recv_macsize - self._recv_blocksize
        if len(self._inpbuf) < rem:
            return False

        rest = self._inpbuf[:rem-self._recv_macsize]

        if self._recv_mode in ('chacha', 'gcm'):
            self._packet += rest
            mac = self._inpbuf[rem-self._recv_macsize:rem]

            hdr = self._packet[:4]
            self._packet = self._packet[4:]

            if self._recv_mode == 'chacha':
                nonce = UInt64(self._recv_seq)
                self._packet = \
                    self._recv_cipher.verify_and_decrypt(hdr, self._packet,
                                                         nonce, mac)
            else:
                self._packet = \
                    self._recv_cipher.verify_and_decrypt(hdr, self._packet,
                                                         mac)

            if not self._packet:
                raise DisconnectError(DISC_MAC_ERROR,
                                      'MAC verification failed')

            payload = self._packet[1:-self._packet[0]]
        elif self._recv_mode == 'etm':
            self._packet += rest
            mac = self._inpbuf[rem-self._recv_macsize:rem]

            if self._recv_mac:
                if not self._recv_mac.verify(UInt32(self._recv_seq) +
                                             self._packet, mac):
                    raise DisconnectError(DISC_MAC_ERROR,
                                          'MAC verification failed')

            self._packet = self._packet[4:]

            if self._recv_cipher:
                self._packet = self._recv_cipher.decrypt(self._packet)

            payload = self._packet[1:-self._packet[0]]
        else:
            if self._recv_cipher:
                rest = self._recv_cipher.decrypt(rest)

            self._packet += rest
            mac = self._inpbuf[rem-self._recv_macsize:rem]

            if self._recv_mac:
                if not self._recv_mac.verify(UInt32(self._recv_seq) +
                                             self._packet, mac):
                    raise DisconnectError(DISC_MAC_ERROR,
                                          'MAC verification failed')

            payload = self._packet[5:-self._packet[4]]

        self._inpbuf = self._inpbuf[rem:]

        if self._decompressor and (self._auth_complete or
                                   not self._decompress_after_auth):
            payload = self._decompressor.decompress(payload)

        try:
            packet = SSHPacket(payload)
            pkttype = packet.get_byte()

            if self._kex and MSG_KEX_FIRST <= pkttype <= MSG_KEX_LAST:
                if self._ignore_first_kex:
                    self._ignore_first_kex = False
                    processed = True
                else:
                    processed = self._kex.process_packet(pkttype, packet)
            elif (self._auth and
                  MSG_USERAUTH_FIRST <= pkttype <= MSG_USERAUTH_LAST):
                processed = self._auth.process_packet(pkttype, packet)
            else:
                processed = self.process_packet(pkttype, packet)
        except PacketDecodeError as exc:
            raise DisconnectError(DISC_PROTOCOL_ERROR, str(exc)) from None

        if not processed:
            self.send_packet(Byte(MSG_UNIMPLEMENTED), UInt32(self._recv_seq))

        if self._transport:
            self._recv_seq = (self._recv_seq + 1) & 0xffffffff
            self._recv_handler = self._recv_pkthdr

        return True

    def send_packet(self, *args):
        """Send an SSH packet"""

        payload = b''.join(args)
        pkttype = payload[0]

        if (self._auth_complete and self._kex_complete and
                (self._rekey_bytes_sent >= self._rekey_bytes or
                 time.monotonic() >= self._rekey_time)):
            self._send_kexinit()
            self._kexinit_sent = True

        if (((pkttype in {MSG_SERVICE_REQUEST, MSG_SERVICE_ACCEPT} or
              pkttype > MSG_KEX_LAST) and not self._kex_complete) or
                (pkttype == MSG_USERAUTH_BANNER and
                 not self._auth_in_progress) or
                (pkttype > MSG_USERAUTH_LAST and not self._auth_complete)):
            self._deferred_packets.append(payload)
            return

        # If we're encrypting and we have no data outstanding, insert an
        # ignore packet into the stream
        if self._send_cipher and payload[0] != MSG_IGNORE:
            self.send_packet(Byte(MSG_IGNORE), String(b''))

        if self._compressor and (self._auth_complete or
                                 not self._compress_after_auth):
            payload = self._compressor.compress(payload)

        hdrlen = 1 if self._send_mode in ('chacha', 'gcm', 'etm') else 5

        padlen = -(hdrlen + len(payload)) % self._send_blocksize
        if padlen < 4:
            padlen += self._send_blocksize

        packet = Byte(padlen) + payload + os.urandom(padlen)
        pktlen = len(packet)
        hdr = UInt32(pktlen)

        if self._send_mode == 'chacha':
            nonce = UInt64(self._send_seq)
            hdr = self._send_cipher.crypt_len(hdr, nonce)
            packet, mac = self._send_cipher.encrypt_and_sign(hdr, packet,
                                                             nonce)
            packet = hdr + packet
        elif self._send_mode == 'gcm':
            packet, mac = self._send_cipher.encrypt_and_sign(hdr, packet)
            packet = hdr + packet
        elif self._send_mode == 'etm':
            if self._send_cipher:
                packet = self._send_cipher.encrypt(packet)

            packet = hdr + packet

            if self._send_mac:
                mac = self._send_mac.sign(UInt32(self._send_seq) + packet)
            else:
                mac = b''
        else:
            packet = hdr + packet

            if self._send_mac:
                mac = self._send_mac.sign(UInt32(self._send_seq) + packet)
            else:
                mac = b''

            if self._send_cipher:
                packet = self._send_cipher.encrypt(packet)

        self._send(packet + mac)
        self._send_seq = (self._send_seq + 1) & 0xffffffff

        if self._kex_complete:
            self._rekey_bytes_sent += pktlen

    def _send_deferred_packets(self):
        """Send packets deferred due to key exchange or auth"""

        deferred_packets = self._deferred_packets
        self._deferred_packets = []

        for packet in deferred_packets:
            self.send_packet(packet)

    def _send_kexinit(self):
        """Start a key exchange"""

        self._kex_complete = False
        self._rekey_bytes_sent = 0
        self._rekey_time = time.monotonic() + self._rekey_seconds

        cookie = os.urandom(16)
        kex_algs = NameList(self._kex_algs)
        host_key_algs = NameList(self._server_host_key_algs)
        enc_algs = NameList(self._enc_algs)
        mac_algs = NameList(self._mac_algs)
        cmp_algs = NameList(self._cmp_algs)
        langs = NameList([])

        packet = b''.join((Byte(MSG_KEXINIT), cookie, kex_algs, host_key_algs,
                           enc_algs, enc_algs, mac_algs, mac_algs, cmp_algs,
                           cmp_algs, langs, langs, Boolean(False), UInt32(0)))

        if self.is_server():
            self._server_kexinit = packet
        else:
            self._client_kexinit = packet

        self.send_packet(packet)

    def send_newkeys(self, k, h):
        """Finish a key exchange and send a new keys message"""

        if not self._session_id:
            self._session_id = h

        enc_keysize_cs, enc_ivsize_cs, enc_blocksize_cs, mode_cs = \
            get_encryption_params(self._enc_alg_cs)
        enc_keysize_sc, enc_ivsize_sc, enc_blocksize_sc, mode_sc = \
            get_encryption_params(self._enc_alg_sc)

        if mode_cs in ('chacha', 'gcm'):
            mac_keysize_cs, mac_hashsize_cs = 0, 16
        else:
            mac_keysize_cs, mac_hashsize_cs, etm_cs = \
                get_mac_params(self._mac_alg_cs)
            if etm_cs:
                mode_cs = 'etm'

        if mode_sc in ('chacha', 'gcm'):
            mac_keysize_sc, mac_hashsize_sc = 0, 16
        else:
            mac_keysize_sc, mac_hashsize_sc, etm_sc = \
                get_mac_params(self._mac_alg_sc)
            if etm_sc:
                mode_sc = 'etm'

        cmp_after_auth_cs = get_compression_params(self._cmp_alg_cs)
        cmp_after_auth_sc = get_compression_params(self._cmp_alg_sc)

        iv_cs = self._kex.compute_key(k, h, b'A', self._session_id,
                                      enc_ivsize_cs)
        iv_sc = self._kex.compute_key(k, h, b'B', self._session_id,
                                      enc_ivsize_sc)
        enc_key_cs = self._kex.compute_key(k, h, b'C', self._session_id,
                                           enc_keysize_cs)
        enc_key_sc = self._kex.compute_key(k, h, b'D', self._session_id,
                                           enc_keysize_sc)
        mac_key_cs = self._kex.compute_key(k, h, b'E', self._session_id,
                                           mac_keysize_cs)
        mac_key_sc = self._kex.compute_key(k, h, b'F', self._session_id,
                                           mac_keysize_sc)
        self._kex = None

        next_cipher_cs = get_cipher(self._enc_alg_cs, enc_key_cs, iv_cs)
        next_cipher_sc = get_cipher(self._enc_alg_sc, enc_key_sc, iv_sc)

        if mode_cs in ('chacha', 'gcm'):
            self._mac_alg_cs = self._enc_alg_cs
            next_mac_cs = None
        else:
            next_mac_cs = get_mac(self._mac_alg_cs, mac_key_cs)

        if mode_sc in ('chacha', 'gcm'):
            self._mac_alg_sc = self._enc_alg_sc
            next_mac_sc = None
        else:
            next_mac_sc = get_mac(self._mac_alg_sc, mac_key_sc)

        self.send_packet(Byte(MSG_NEWKEYS))

        if self.is_client():
            self._send_cipher = next_cipher_cs
            self._send_blocksize = max(8, enc_blocksize_cs)
            self._send_mac = next_mac_cs
            self._send_mode = mode_cs
            self._compressor = get_compressor(self._cmp_alg_cs)
            self._compress_after_auth = cmp_after_auth_cs

            self._next_recv_cipher = next_cipher_sc
            self._next_recv_blocksize = max(8, enc_blocksize_sc)
            self._next_recv_mac = next_mac_sc
            self._next_recv_macsize = mac_hashsize_sc
            self._next_recv_mode = mode_sc
            self._next_decompressor = get_decompressor(self._cmp_alg_sc)
            self._next_decompress_after_auth = cmp_after_auth_sc

            self._extra.update(
                send_cipher=self._enc_alg_cs.decode('ascii'),
                send_mac=self._mac_alg_cs.decode('ascii'),
                send_compression=self._cmp_alg_cs.decode('ascii'),
                recv_cipher=self._enc_alg_sc.decode('ascii'),
                recv_mac=self._mac_alg_sc.decode('ascii'),
                recv_compression=self._cmp_alg_sc.decode('ascii'))
        else:
            self._send_cipher = next_cipher_sc
            self._send_blocksize = max(8, enc_blocksize_sc)
            self._send_mac = next_mac_sc
            self._send_mode = mode_sc
            self._compressor = get_compressor(self._cmp_alg_sc)
            self._compress_after_auth = cmp_after_auth_sc

            self._next_recv_cipher = next_cipher_cs
            self._next_recv_blocksize = max(8, enc_blocksize_cs)
            self._next_recv_mac = next_mac_cs
            self._next_recv_macsize = mac_hashsize_cs
            self._next_recv_mode = mode_cs
            self._next_decompressor = get_decompressor(self._cmp_alg_cs)
            self._next_decompress_after_auth = cmp_after_auth_cs

            self._extra.update(
                send_cipher=self._enc_alg_sc.decode('ascii'),
                send_mac=self._mac_alg_sc.decode('ascii'),
                send_compression=self._cmp_alg_sc.decode('ascii'),
                recv_cipher=self._enc_alg_cs.decode('ascii'),
                recv_mac=self._mac_alg_cs.decode('ascii'),
                recv_compression=self._cmp_alg_cs.decode('ascii'))

            self._next_service = _USERAUTH_SERVICE

        self._kex_complete = True
        self._send_deferred_packets()

    def send_service_request(self, service):
        """Send a service request"""

        self._next_service = service
        self.send_packet(Byte(MSG_SERVICE_REQUEST), String(service))

    @asyncio.coroutine
    def send_userauth_request(self, method, *args, key=None):
        """Send a user authentication request"""

        packet = b''.join((Byte(MSG_USERAUTH_REQUEST), String(self._username),
                           String(_CONNECTION_SERVICE), String(method)) + args)

        if key:
            sig = key.sign(String(self._session_id) + packet)

            if asyncio.iscoroutine(sig):
                sig = yield from sig

            packet += String(sig)

        self.send_packet(packet)

    def send_userauth_failure(self, partial_success):
        """Send a user authentication failure response"""

        self._auth = None
        self.send_packet(Byte(MSG_USERAUTH_FAILURE),
                         NameList(get_server_auth_methods(self)),
                         Boolean(partial_success))

    def send_userauth_success(self):
        """Send a user authentication success response"""

        self.send_packet(Byte(MSG_USERAUTH_SUCCESS))
        self._auth = None
        self._auth_in_progress = False
        self._auth_complete = True
        self._extra.update(username=self._username)
        self._send_deferred_packets()

        # This method is only in SSHServerConnection
        # pylint: disable=no-member
        self._cancel_login_timer()

    def send_channel_open_confirmation(self, send_chan, recv_chan,
                                       recv_window, recv_pktsize,
                                       *result_args):
        """Send a channel open confirmation"""

        self.send_packet(Byte(MSG_CHANNEL_OPEN_CONFIRMATION),
                         UInt32(send_chan), UInt32(recv_chan),
                         UInt32(recv_window), UInt32(recv_pktsize),
                         *result_args)

    def send_channel_open_failure(self, send_chan, code, reason, lang):
        """Send a channel open failure"""

        reason = reason.encode('utf-8')
        lang = lang.encode('ascii')

        self.send_packet(Byte(MSG_CHANNEL_OPEN_FAILURE), UInt32(send_chan),
                         UInt32(code), String(reason), String(lang))

    @asyncio.coroutine
    def _make_global_request(self, request, *args):
        """Send a global request and wait for the response"""

        waiter = asyncio.Future(loop=self._loop)
        self._global_request_waiters.append(waiter)

        self.send_packet(Byte(MSG_GLOBAL_REQUEST), String(request),
                         Boolean(True), *args)

        return (yield from waiter)

    def _report_global_response(self, result):
        """Report back the response to a previously issued global request"""

        _, _, want_reply = self._global_request_queue.pop(0)

        if want_reply:
            if result:
                response = b'' if result is True else result
                self.send_packet(Byte(MSG_REQUEST_SUCCESS), response)
            else:
                self.send_packet(Byte(MSG_REQUEST_FAILURE))

        if self._global_request_queue:
            self._service_next_global_request()

    def _service_next_global_request(self):
        """Process next item on global request queue"""

        handler, packet, _ = self._global_request_queue[0]
        if callable(handler):
            handler(packet)
        else:
            self._report_global_response(False)

    def _connection_made(self):
        """Handle the opening of a new connection"""

        raise NotImplementedError

    def _process_disconnect(self, pkttype, packet):
        """Process a disconnect message"""

        # pylint: disable=unused-argument

        code = packet.get_uint32()
        reason = packet.get_string()
        lang = packet.get_string()
        packet.check_end()

        try:
            reason = reason.decode('utf-8')
            lang = lang.decode('ascii')
        except UnicodeDecodeError:
            raise DisconnectError(DISC_PROTOCOL_ERROR,
                                  'Invalid disconnect message') from None

        if code != DISC_BY_APPLICATION:
            exc = DisconnectError(code, reason, lang)
        else:
            exc = None

        self._force_close(exc)

    def _process_ignore(self, pkttype, packet):
        """Process an ignore message"""

        # pylint: disable=no-self-use,unused-argument

        _ = packet.get_string()     # data
        packet.check_end()

        # Do nothing

    def _process_unimplemented(self, pkttype, packet):
        """Process an unimplemented message response"""

        # pylint: disable=no-self-use,unused-argument

        _ = packet.get_uint32()     # seq
        packet.check_end()

        # Ignore this

    def _process_debug(self, pkttype, packet):
        """Process a debug message"""

        # pylint: disable=unused-argument

        always_display = packet.get_boolean()
        msg = packet.get_string()
        lang = packet.get_string()
        packet.check_end()

        try:
            msg = msg.decode('utf-8')
            lang = lang.decode('ascii')
        except UnicodeDecodeError:
            raise DisconnectError(DISC_PROTOCOL_ERROR,
                                  'Invalid debug message') from None

        self._owner.debug_msg_received(msg, lang, always_display)

    def _process_service_request(self, pkttype, packet):
        """Process a service request"""

        # pylint: disable=unused-argument

        service = packet.get_string()
        packet.check_end()

        if service == self._next_service:
            self._next_service = None
            self.send_packet(Byte(MSG_SERVICE_ACCEPT), String(service))

            if self.is_server() and service == _USERAUTH_SERVICE:
                self._auth_in_progress = True
                self._send_deferred_packets()
        else:
            raise DisconnectError(DISC_SERVICE_NOT_AVAILABLE,
                                  'Unexpected service request received')

    def _process_service_accept(self, pkttype, packet):
        """Process a service accept response"""

        # pylint: disable=unused-argument

        service = packet.get_string()
        packet.check_end()

        if service == self._next_service:
            self._next_service = None

            if self.is_client() and service == _USERAUTH_SERVICE:
                self._auth_in_progress = True

                # This method is only in SSHClientConnection
                # pylint: disable=no-member
                self.try_next_auth()
        else:
            raise DisconnectError(DISC_SERVICE_NOT_AVAILABLE,
                                  'Unexpected service accept received')

    def _process_kexinit(self, pkttype, packet):
        """Process a key exchange request"""

        # pylint: disable=unused-argument

        if self._kex:
            raise DisconnectError(DISC_PROTOCOL_ERROR,
                                  'Key exchange already in progress')

        _ = packet.get_bytes(16)                        # cookie
        kex_algs = packet.get_namelist()
        server_host_key_algs = packet.get_namelist()
        enc_algs_cs = packet.get_namelist()
        enc_algs_sc = packet.get_namelist()
        mac_algs_cs = packet.get_namelist()
        mac_algs_sc = packet.get_namelist()
        cmp_algs_cs = packet.get_namelist()
        cmp_algs_sc = packet.get_namelist()
        _ = packet.get_namelist()                       # lang_cs
        _ = packet.get_namelist()                       # lang_sc
        first_kex_follows = packet.get_boolean()
        _ = packet.get_uint32()                         # reserved
        packet.check_end()

        if self.is_server():
            self._client_kexinit = packet.get_consumed_payload()

            # This method is only in SSHServerConnection
            # pylint: disable=no-member
            if not self._choose_server_host_key(server_host_key_algs):
                raise DisconnectError(DISC_KEY_EXCHANGE_FAILED, 'Unable to '
                                      'find compatible server host key')
        else:
            self._server_kexinit = packet.get_consumed_payload()

        if self._kexinit_sent:
            self._kexinit_sent = False
        else:
            self._send_kexinit()

        kex_alg = self._choose_alg('key exchange', self._kex_algs, kex_algs)
        self._kex = get_kex(self, kex_alg)
        self._ignore_first_kex = (first_kex_follows and
                                  self._kex.algorithm != kex_algs[0])

        self._enc_alg_cs = self._choose_alg('encryption', self._enc_algs,
                                            enc_algs_cs)
        self._enc_alg_sc = self._choose_alg('encryption', self._enc_algs,
                                            enc_algs_sc)

        self._mac_alg_cs = self._choose_alg('MAC', self._mac_algs, mac_algs_cs)
        self._mac_alg_sc = self._choose_alg('MAC', self._mac_algs, mac_algs_sc)

        self._cmp_alg_cs = self._choose_alg('compression', self._cmp_algs,
                                            cmp_algs_cs)
        self._cmp_alg_sc = self._choose_alg('compression', self._cmp_algs,
                                            cmp_algs_sc)

    def _process_newkeys(self, pkttype, packet):
        """Process a new keys message, finishing a key exchange"""

        # pylint: disable=unused-argument

        packet.check_end()

        if self._next_recv_cipher:
            self._recv_cipher = self._next_recv_cipher
            self._recv_blocksize = self._next_recv_blocksize
            self._recv_mac = self._next_recv_mac
            self._recv_mode = self._next_recv_mode
            self._recv_macsize = self._next_recv_macsize
            self._decompressor = self._next_decompressor
            self._decompress_after_auth = self._next_decompress_after_auth

            self._next_recv_cipher = None
        else:
            raise DisconnectError(DISC_PROTOCOL_ERROR,
                                  'New keys not negotiated')

        if self.is_client() and not (self._auth_in_progress or
                                     self._auth_complete):
            self.send_service_request(_USERAUTH_SERVICE)

    def _process_userauth_request(self, pkttype, packet):
        """Process a user authentication request"""

        # pylint: disable=unused-argument

        username = packet.get_string()
        service = packet.get_string()
        method = packet.get_string()

        if service != _CONNECTION_SERVICE:
            raise DisconnectError(DISC_SERVICE_NOT_AVAILABLE,
                                  'Unexpected service in auth request')

        try:
            username = saslprep(username.decode('utf-8'))
        except (UnicodeDecodeError, SASLPrepError):
            raise DisconnectError(DISC_PROTOCOL_ERROR,
                                  'Invalid auth request message') from None

        if self.is_client():
            raise DisconnectError(DISC_PROTOCOL_ERROR,
                                  'Unexpected userauth request')
        elif self._auth_complete:
            # Silent ignore requests if we're already authenticated
            pass
        else:
            if username != self._username:
                self._username = username

                if not self._owner.begin_auth(username):
                    self.send_userauth_success()
                    return

            if self._auth:
                self._auth.cancel()

            self._auth = lookup_server_auth(self, self._username,
                                            method, packet)

    def _process_userauth_failure(self, pkttype, packet):
        """Process a user authentication failure response"""

        # pylint: disable=unused-argument

        self._auth_methods = packet.get_namelist()
        partial_success = packet.get_boolean()
        packet.check_end()

        if self.is_client() and self._auth:
            if partial_success: # pragma: no cover
                # Partial success not implemented yet
                self._auth.auth_succeeded()
            else:
                self._auth.auth_failed()

            # This method is only in SSHClientConnection
            # pylint: disable=no-member
            self.try_next_auth()
        else:
            raise DisconnectError(DISC_PROTOCOL_ERROR,
                                  'Unexpected userauth response')

    def _process_userauth_success(self, pkttype, packet):
        """Process a user authentication success response"""

        # pylint: disable=unused-argument

        packet.check_end()

        if self.is_client() and self._auth:
            self._auth.auth_succeeded()
            self._auth.cancel()
            self._auth = None
            self._auth_in_progress = False
            self._auth_complete = True

            if self._agent:
                self._agent.close()
                self._agent = None

            self._extra.update(username=self._username)
            self._send_deferred_packets()

            self._owner.auth_completed()

            if self._auth_waiter:
                if not self._auth_waiter.cancelled():
                    self._auth_waiter.set_result(None)

                self._auth_waiter = None
        else:
            raise DisconnectError(DISC_PROTOCOL_ERROR,
                                  'Unexpected userauth response')

    def _process_userauth_banner(self, pkttype, packet):
        """Process a user authentication banner message"""

        # pylint: disable=unused-argument

        msg = packet.get_string()
        lang = packet.get_string()
        packet.check_end()

        try:
            msg = msg.decode('utf-8')
            lang = lang.decode('ascii')
        except UnicodeDecodeError:
            raise DisconnectError(DISC_PROTOCOL_ERROR,
                                  'Invalid userauth banner') from None

        if self.is_client():
            self._owner.auth_banner_received(msg, lang)
        else:
            raise DisconnectError(DISC_PROTOCOL_ERROR,
                                  'Unexpected userauth banner')

    def _process_global_request(self, pkttype, packet):
        """Process a global request"""

        # pylint: disable=unused-argument

        request = packet.get_string()
        want_reply = packet.get_boolean()

        try:
            request = request.decode('ascii')
        except UnicodeDecodeError:
            raise DisconnectError(DISC_PROTOCOL_ERROR,
                                  'Invalid global request') from None

        name = '_process_' + map_handler_name(request) + '_global_request'
        handler = getattr(self, name, None)

        self._global_request_queue.append((handler, packet, want_reply))
        if len(self._global_request_queue) == 1:
            self._service_next_global_request()

    def _process_global_response(self, pkttype, packet):
        """Process a global response"""

        # pylint: disable=unused-argument

        if self._global_request_waiters:
            waiter = self._global_request_waiters.pop(0)
            if not waiter.cancelled():
                waiter.set_result((pkttype, packet))
        else:
            raise DisconnectError(DISC_PROTOCOL_ERROR,
                                  'Unexpected global response')

    def _process_channel_open(self, pkttype, packet):
        """Process a channel open request"""

        # pylint: disable=unused-argument

        chantype = packet.get_string()
        send_chan = packet.get_uint32()
        send_window = packet.get_uint32()
        send_pktsize = packet.get_uint32()

        try:
            chantype = chantype.decode('ascii')
        except UnicodeDecodeError:
            raise DisconnectError(DISC_PROTOCOL_ERROR,
                                  'Invalid channel open request') from None

        try:
            name = '_process_' + map_handler_name(chantype) + '_open'
            handler = getattr(self, name, None)
            if callable(handler):
                chan, session = handler(packet)
                chan.process_open(send_chan, send_window,
                                  send_pktsize, session)
            else:
                raise ChannelOpenError(OPEN_UNKNOWN_CHANNEL_TYPE,
                                       'Unknown channel type')
        except ChannelOpenError as exc:
            self.send_channel_open_failure(send_chan, exc.code,
                                           exc.reason, exc.lang)

    def _process_channel_open_confirmation(self, pkttype, packet):
        """Process a channel open confirmation response"""

        # pylint: disable=unused-argument

        recv_chan = packet.get_uint32()
        send_chan = packet.get_uint32()
        send_window = packet.get_uint32()
        send_pktsize = packet.get_uint32()

        chan = self._channels.get(recv_chan)
        if chan:
            chan.process_open_confirmation(send_chan, send_window,
                                           send_pktsize, packet)
        else:
            raise DisconnectError(DISC_PROTOCOL_ERROR,
                                  'Invalid channel number')

    def _process_channel_open_failure(self, pkttype, packet):
        """Process a channel open failure response"""

        # pylint: disable=unused-argument

        recv_chan = packet.get_uint32()
        code = packet.get_uint32()
        reason = packet.get_string()
        lang = packet.get_string()
        packet.check_end()

        try:
            reason = reason.decode('utf-8')
            lang = lang.decode('ascii')
        except UnicodeDecodeError:
            raise DisconnectError(DISC_PROTOCOL_ERROR,
                                  'Invalid channel open failure') from None

        chan = self._channels.get(recv_chan)
        if chan:
            chan.process_open_failure(code, reason, lang)
        else:
            raise DisconnectError(DISC_PROTOCOL_ERROR,
                                  'Invalid channel number')

    def _process_channel_msg(self, pkttype, packet):
        """Process a channel-specific message"""

        recv_chan = packet.get_uint32()

        chan = self._channels.get(recv_chan)
        if chan:
            chan.process_packet(pkttype, packet)
        else:
            raise DisconnectError(DISC_PROTOCOL_ERROR,
                                  'Invalid channel number')

    packet_handlers = {
        MSG_DISCONNECT:                 _process_disconnect,
        MSG_IGNORE:                     _process_ignore,
        MSG_UNIMPLEMENTED:              _process_unimplemented,
        MSG_DEBUG:                      _process_debug,
        MSG_SERVICE_REQUEST:            _process_service_request,
        MSG_SERVICE_ACCEPT:             _process_service_accept,

        MSG_KEXINIT:                    _process_kexinit,
        MSG_NEWKEYS:                    _process_newkeys,

        MSG_USERAUTH_REQUEST:           _process_userauth_request,
        MSG_USERAUTH_FAILURE:           _process_userauth_failure,
        MSG_USERAUTH_SUCCESS:           _process_userauth_success,
        MSG_USERAUTH_BANNER:            _process_userauth_banner,

        MSG_GLOBAL_REQUEST:             _process_global_request,
        MSG_REQUEST_SUCCESS:            _process_global_response,
        MSG_REQUEST_FAILURE:            _process_global_response,

        MSG_CHANNEL_OPEN:               _process_channel_open,
        MSG_CHANNEL_OPEN_CONFIRMATION:  _process_channel_open_confirmation,
        MSG_CHANNEL_OPEN_FAILURE:       _process_channel_open_failure,
        MSG_CHANNEL_WINDOW_ADJUST:      _process_channel_msg,
        MSG_CHANNEL_DATA:               _process_channel_msg,
        MSG_CHANNEL_EXTENDED_DATA:      _process_channel_msg,
        MSG_CHANNEL_EOF:                _process_channel_msg,
        MSG_CHANNEL_CLOSE:              _process_channel_msg,
        MSG_CHANNEL_REQUEST:            _process_channel_msg,
        MSG_CHANNEL_SUCCESS:            _process_channel_msg,
        MSG_CHANNEL_FAILURE:            _process_channel_msg
    }

    def abort(self):
        """Forcibly close the SSH connection

           This method closes the SSH connection immediately, without
           waiting for pending operations to complete and wihtout sending
           an explicit SSH disconnect message. Buffered data waiting to be
           sent will be lost and no more data will be received. When the
           the connection is closed, :meth:`connection_lost()
           <SSHClient.connection_lost>` on the associated :class:`SSHClient`
           object will be called with the value ``None``.

        """

        self._force_close(None)

    def close(self):
        """Cleanly close the SSH connection

           This method calls :meth:`disconnect` with the reason set to
           indicate that the connection was closed explicitly by the
           application.

        """

        self.disconnect(DISC_BY_APPLICATION, 'Disconnected by application')

    @asyncio.coroutine
    def wait_closed(self):
        """Wait for this connection to close

           This method is a coroutine which can be called to block until
           this connection has finished closing.

        """

        yield from self._close_event.wait()

        yield from asyncio.gather(*self._tasks, return_exceptions=True)

    def disconnect(self, code, reason, lang=DEFAULT_LANG):
        """Disconnect the SSH connection

           This method sends a disconnect message and closes the SSH
           connection after buffered data waiting to be written has been
           sent. No more data will be received. When the connection is
           fully closed, :meth:`connection_lost() <SSHClient.connection_lost>`
           on the associated :class:`SSHClient` or :class:`SSHServer` object
           will be called with the value ``None``.

           :param int code:
               The reason for the disconnect, from
               :ref:`disconnect reason codes <DisconnectReasons>`
           :param str reason:
               A human readable reason for the disconnect
           :param str lang:
               The language the reason is in

        """

        if not self._transport:
            return

        for chan in list(self._channels.values()):
            chan.close()

        reason = reason.encode('utf-8')
        lang = lang.encode('ascii')
        self.send_packet(Byte(MSG_DISCONNECT), UInt32(code),
                         String(reason), String(lang))

        self._transport.close()
        self._transport = None

        self._loop.call_soon(self._cleanup, None)

    def get_extra_info(self, name, default=None):
        """Get additional information about the connection

           This method returns extra information about the connection once
           it is established. Supported values include everything supported
           by a socket transport plus:

             | username
             | client_version
             | server_version
             | send_cipher
             | send_mac
             | send_compression
             | recv_cipher
             | recv_mac
             | recv_compression

           See :meth:`get_extra_info() <asyncio.BaseTransport.get_extra_info>`
           in :class:`asyncio.BaseTransport` for more information.

        """

        return self._extra.get(name,
                               self._transport.get_extra_info(name, default)
                               if self._transport else default)

    def send_debug(self, msg, lang=DEFAULT_LANG, always_display=False):
        """Send a debug message on this connection

           This method can be called to send a debug message to the
           other end of the connection.

           :param str msg:
               The debug message to send
           :param str lang:
               The language the message is in
           :param bool always_display:
               Whether or not to display the message

        """

        msg = msg.encode('utf-8')
        lang = lang.encode('ascii')
        self.send_packet(Byte(MSG_DEBUG), Boolean(always_display),
                         String(msg), String(lang))

    def create_tcp_channel(self, encoding=None, window=_DEFAULT_WINDOW,
                           max_pktsize=_DEFAULT_MAX_PKTSIZE):
        """Create an SSH TCP channel for a new direct TCP connection

           This method can be called by :meth:`connection_requested()
           <SSHServer.connection_requested>` to create an
           :class:`SSHTCPChannel` with the desired encoding, window, and
           max packet size for a newly created SSH direct connection.

           :param str encoding: (optional)
               The Unicode encoding to use for data exchanged on the
               connection. This defaults to ``None``, allowing the
               application to send and receive raw bytes.
           :param int window: (optional)
               The receive window size for this session
           :param int max_pktsize: (optional)
               The maximum packet size for this session

           :returns: :class:`SSHTCPChannel`

        """

        return SSHTCPChannel(self, self._loop, encoding, window, max_pktsize)

    def create_unix_channel(self, encoding=None, window=_DEFAULT_WINDOW,
                            max_pktsize=_DEFAULT_MAX_PKTSIZE):
        """Create an SSH UNIX channel for a new direct UNIX domain connection

           This method can be called by :meth:`unix_connection_requested()
           <SSHServer.unix_connection_requested>` to create an
           :class:`SSHUNIXChannel` with the desired encoding, window, and
           max packet size for a newly created SSH direct UNIX domain
           socket connection.

           :param str encoding: (optional)
               The Unicode encoding to use for data exchanged on the
               connection. This defaults to ``None``, allowing the
               application to send and receive raw bytes.
           :param int window: (optional)
               The receive window size for this session
           :param int max_pktsize: (optional)
               The maximum packet size for this session

           :returns: :class:`SSHUNIXChannel`

        """

        return SSHUNIXChannel(self, self._loop, encoding, window, max_pktsize)

    @asyncio.coroutine
    def create_connection(self, session_factory, remote_host, remote_port,
                          orig_host='', orig_port=0, *, encoding=None,
                          window=_DEFAULT_WINDOW,
                          max_pktsize=_DEFAULT_MAX_PKTSIZE):
        """Create an SSH direct or forwarded TCP connection"""

        raise NotImplementedError

    @asyncio.coroutine
    def create_unix_connection(self, session_factory, remote_path, *,
                               encoding=None, window=_DEFAULT_WINDOW,
                               max_pktsize=_DEFAULT_MAX_PKTSIZE):
        """Create an SSH direct or forwarded UNIX domain socket connection"""

        raise NotImplementedError

    @asyncio.coroutine
    def forward_connection(self, dest_host, dest_port):
        """Forward a tunneled TCP connection

           This method is a coroutine which can be returned by a
           ``session_factory`` to forward connections tunneled over
           SSH to the specified destination host and port.

           :param str dest_host:
               The hostname or address to forward the connections to
           :param int dest_port:
               The port number to forward the connections to

           :returns: :class:`SSHTCPSession`

        """

        try:
            _, peer = yield from self._loop.create_connection(SSHForwarder,
                                                              dest_host,
                                                              dest_port)
        except OSError as exc:
            raise ChannelOpenError(OPEN_CONNECT_FAILED, str(exc)) from None

        return SSHForwarder(peer)

    @asyncio.coroutine
    def forward_unix_connection(self, dest_path):
        """Forward a tunneled UNIX domain socket connection

           This method is a coroutine which can be returned by a
           ``session_factory`` to forward connections tunneled over
           SSH to the specified destination path.

           :param str dest_path:
               The path to forward the connection to

           :returns: :class:`SSHUNIXSession`

        """

        try:
            _, peer = \
                yield from self._loop.create_unix_connection(SSHForwarder,
                                                             dest_path)
        except OSError as exc:
            raise ChannelOpenError(OPEN_CONNECT_FAILED, str(exc)) from None

        return SSHForwarder(peer)

    @asyncio.coroutine
    def forward_local_port(self, listen_host, listen_port,
                           dest_host, dest_port):
        """Set up local port forwarding

           This method is a coroutine which attempts to set up port
           forwarding from a local listening port to a remote host and port
           via the SSH connection. If the request is successful, the
           return value is an :class:`SSHListener` object which can be used
           later to shut down the port forwarding.

           :param str listen_host:
               The hostname or address on the local host to listen on
           :param int listen_port:
               The port number on the local host to listen on
           :param str dest_host:
               The hostname or address to forward the connections to
           :param int dest_port:
               The port number to forward the connections to

           :returns: :class:`SSHListener`

           :raises: :exc:`OSError` if the listener can't be opened

        """

        @asyncio.coroutine
        def tunnel_connection(session_factory, orig_host, orig_port):
            """Forward a local connection over SSH"""

            return (yield from self.create_connection(session_factory,
                                                      dest_host, dest_port,
                                                      orig_host, orig_port))

        return (yield from create_tcp_forward_listener(self, self._loop,
                                                       tunnel_connection,
                                                       listen_host,
                                                       listen_port))

    @asyncio.coroutine
    def forward_local_path(self, listen_path, dest_path):
        """Set up local UNIX domain socket forwarding

           This method is a coroutine which attempts to set up UNIX domain
           socket forwarding from a local listening path to a remote path
           via the SSH connection. If the request is successful, the
           return value is an :class:`SSHListener` object which can be used
           later to shut down the UNIX domain socket forwarding.

           :param str listen_path:
               The path on the local host to listen on
           :param str dest_path:
               The path on the remote host to forward the connections to

           :returns: :class:`SSHListener`

           :raises: :exc:`OSError` if the listener can't be opened

        """

        @asyncio.coroutine
        def tunnel_connection(session_factory):
            """Forward a local connection over SSH"""

            return (yield from self.create_unix_connection(session_factory,
                                                           dest_path))

        return (yield from create_unix_forward_listener(self, self._loop,
                                                        tunnel_connection,
                                                        listen_path))


class SSHClientConnection(SSHConnection):
    """SSH client connection

       This class represents an SSH client connection.

       Once authentication is successful on a connection, new client
       sessions can be opened by calling :meth:`create_session`.

       Direct TCP connections can be opened by calling
       :meth:`create_connection`.

       Remote listeners for forwarded TCP connections can be opened by
       calling :meth:`create_server`.

       Direct UNIX domain socket connections can be opened by calling
       :meth:`create_unix_connection`.

       Remote listeners for forwarded UNIX domain socket connections
       can be opened by calling :meth:`create_unix_server`.

       TCP port forwarding can be set up by calling :meth:`forward_local_port`
       or :meth:`forward_remote_port`.

       UNIX domain socket forwarding can be set up by calling
       :meth:`forward_local_path` or :meth:`forward_remote_path`.

    """

    def __init__(self, client_factory, loop, host, port, known_hosts,
                 username, password, client_keys, agent, agent_path,
                 kex_algs, encryption_algs, mac_algs, compression_algs,
                 rekey_bytes, rekey_seconds, auth_waiter):
        super().__init__(client_factory, loop, kex_algs, encryption_algs,
                         mac_algs, compression_algs, rekey_bytes,
                         rekey_seconds, server=False)

        self._host = host
        self._port = port if port != _DEFAULT_PORT else None
        self._known_hosts = known_hosts
        self._username = saslprep(username)
        self._password = password
        self._client_keys = client_keys
        self._agent = agent
        self._agent_path = agent_path

        self._server_host_keys = set()
        self._server_ca_keys = set()
        self._revoked_server_keys = set()

        self._kbdint_password_auth = False

        self._remote_listeners = {}
        self._dynamic_remote_listeners = {}

        self._auth_waiter = auth_waiter

    def _connection_made(self):
        """Handle the opening of a new connection"""

        if self._known_hosts is None:
            self._server_host_keys = None
            self._server_ca_keys = None
            self._revoked_server_keys = None
            self._server_host_key_algs = (get_public_key_algs() +
                                          get_certificate_algs())
        else:
            if not self._known_hosts:
                self._known_hosts = os.path.join(os.environ['HOME'], '.ssh',
                                                 'known_hosts')

            if isinstance(self._known_hosts, (str, bytes)):
                server_host_keys, server_ca_keys, revoked_server_keys = \
                    match_known_hosts(self._known_hosts, self._host,
                                      self._peer_addr, self._port)
            else:
                server_host_keys, server_ca_keys, revoked_server_keys = \
                    self._known_hosts

                server_host_keys = _load_public_key_list(server_host_keys)
                server_ca_keys = _load_public_key_list(server_ca_keys)
                revoked_server_keys = \
                    _load_public_key_list(revoked_server_keys)

            self._server_host_keys = set()
            self._server_host_key_algs = []

            self._server_ca_keys = set(server_ca_keys)
            if server_ca_keys:
                self._server_host_key_algs.extend(get_certificate_algs())

            self._revoked_server_keys = set(revoked_server_keys)

            for key in server_host_keys:
                self._server_host_keys.add(key)
                if key.algorithm not in self._server_host_key_algs:
                    self._server_host_key_algs.append(key.algorithm)

        if not self._server_host_key_algs:
            raise DisconnectError(DISC_HOST_KEY_NOT_VERIFYABLE,
                                  'No trusted server host keys available')

    def _cleanup(self, exc):
        """Clean up this client connection"""

        if self._agent:
            self._agent.close()
            self._agent = None

        if self._remote_listeners:
            for listener in self._remote_listeners.values():
                listener.close()

            self._remote_listeners = {}
            self._dynamic_remote_listeners = {}

        if self._auth_waiter:
            if not self._auth_waiter.cancelled():
                self._auth_waiter.set_exception(exc)

            self._auth_waiter = None

        super()._cleanup(exc)

    def validate_server_host_key(self, data):
        """Validate and return the server's host key"""

        try:
            cert = decode_ssh_certificate(data)
        except KeyImportError:
            pass
        else:
            if self._revoked_server_keys is not None and \
               cert.signing_key in self._revoked_server_keys:
                raise DisconnectError(DISC_HOST_KEY_NOT_VERIFYABLE,
                                      'Revoked server CA key')

            if self._server_ca_keys is not None and \
               cert.signing_key not in self._server_ca_keys:
                raise DisconnectError(DISC_HOST_KEY_NOT_VERIFYABLE,
                                      'Untrusted server CA key')

            try:
                cert.validate(CERT_TYPE_HOST, self._host)
            except ValueError as exc:
                raise DisconnectError(DISC_HOST_KEY_NOT_VERIFYABLE,
                                      str(exc)) from None

            return cert.key

        try:
            key = decode_ssh_public_key(data)
        except KeyImportError:
            pass
        else:
            if self._revoked_server_keys is not None and \
               key in self._revoked_server_keys:
                raise DisconnectError(DISC_HOST_KEY_NOT_VERIFYABLE,
                                      'Revoked server host key')

            if self._server_host_keys is not None and \
               key not in self._server_host_keys:
                raise DisconnectError(DISC_HOST_KEY_NOT_VERIFYABLE,
                                      'Untrusted server host key')

            return key

        raise DisconnectError(DISC_HOST_KEY_NOT_VERIFYABLE,
                              'Unable to decode server host key')

    def try_next_auth(self):
        """Attempt client authentication using the next compatible method"""

        if self._auth:
            self._auth.cancel()
            self._auth = None

        while self._auth_methods:
            method = self._auth_methods.pop(0)

            self._auth = lookup_client_auth(self, method)
            if self._auth:
                return

        self._force_close(DisconnectError(DISC_NO_MORE_AUTH_METHODS_AVAILABLE,
                                          'Permission denied'))

    @asyncio.coroutine
    def public_key_auth_requested(self):
        """Return a client key pair to authenticate with"""

        if self._client_keys:
            return self._client_keys.pop(0)
        else:
            result = self._owner.public_key_auth_requested()

            if asyncio.iscoroutine(result):
                result = yield from result

            return _load_private_keypair(result)

    @asyncio.coroutine
    def password_auth_requested(self):
        """Return a password to authenticate with"""

        # Only allow password auth if the connection supports encryption
        # and a MAC.
        if (not self._send_cipher or
                (not self._send_mac and
                 self._send_mode not in ('chacha', 'gcm'))):
            return None

        if self._password:
            result = self._password
            self._password = None
        else:
            result = self._owner.password_auth_requested()

            if asyncio.iscoroutine(result):
                result = yield from result

        return result

    @asyncio.coroutine
    def password_change_requested(self, prompt, lang):
        """Return a password to authenticate with and what to change it to"""

        result = self._owner.password_change_requested(prompt, lang)

        if asyncio.iscoroutine(result):
            result = yield from result

        return result

    def password_changed(self):
        """Report a successful password change"""

        self._owner.password_changed()

    def password_change_failed(self):
        """Report a failed password change"""

        self._owner.password_change_failed()

    @asyncio.coroutine
    def kbdint_auth_requested(self):
        """Return the list of supported keyboard-interactive auth methods

           If keyboard-interactive auth is not supported in the client but
           a password was provided when the connection was opened, this
           will allow sending the password via keyboard-interactive auth.

        """

        # Only allow keyboard interactive auth if the connection supports
        # encryption and a MAC.
        if (not self._send_cipher or
                (not self._send_mac and
                 self._send_mode not in ('chacha', 'gcm'))):
            return None

        result = self._owner.kbdint_auth_requested()

        if asyncio.iscoroutine(result):
            result = yield from result

        if result is NotImplemented:
            if self._password is not None and not self._kbdint_password_auth:
                self._kbdint_password_auth = True
                result = ''
            else:
                result = None

        return result

    @asyncio.coroutine
    def kbdint_challenge_received(self, name, instructions, lang, prompts):
        """Return responses to a keyboard-interactive auth challenge"""

        if self._kbdint_password_auth:
            if len(prompts) == 0:
                # Silently drop any empty challenges used to print messages
                result = []
            elif len(prompts) == 1 and 'password' in prompts[0][0].lower():
                password = self.password_auth_requested()

                if asyncio.iscoroutine(password):
                    password = yield from password

                result = [password] if password is not None else None
            else:
                result = None
        else:
            result = self._owner.kbdint_challenge_received(name, instructions,
                                                           lang, prompts)

            if asyncio.iscoroutine(result):
                result = yield from result

        return result

    def _process_session_open(self, packet):
        """Process an inbound session open request

           These requests are disallowed on an SSH client.

        """

        # pylint: disable=no-self-use,unused-argument

        raise ChannelOpenError(OPEN_ADMINISTRATIVELY_PROHIBITED,
                               'Session open forbidden on client')

    def _process_direct_tcpip_open(self, packet):
        """Process an inbound direct TCP/IP channel open request

           These requests are disallowed on an SSH client.

        """

        # pylint: disable=no-self-use,unused-argument

        raise ChannelOpenError(OPEN_ADMINISTRATIVELY_PROHIBITED,
                               'Direct TCP/IP open forbidden on client')

    def _process_forwarded_tcpip_open(self, packet):
        """Process an inbound forwarded TCP/IP channel open request"""

        dest_host = packet.get_string()
        dest_port = packet.get_uint32()
        orig_host = packet.get_string()
        orig_port = packet.get_uint32()
        packet.check_end()

        try:
            dest_host = dest_host.decode('utf-8')
            orig_host = orig_host.decode('utf-8')
        except UnicodeDecodeError:
            raise DisconnectError(DISC_PROTOCOL_ERROR, 'Invalid forwarded '
                                  'TCP/IP channel open request') from None

        # Some buggy servers send back a port of ``0`` instead of the actual
        # listening port when reporting connections which arrive on a listener
        # set up on a dynamic port. This lookup attempts to work around that.
        listener = (self._remote_listeners.get((dest_host, dest_port)) or
                    self._dynamic_remote_listeners.get(dest_host))

        if listener:
            return listener.process_connection(orig_host, orig_port)
        else:
            raise ChannelOpenError(OPEN_CONNECT_FAILED, 'No such listener')

    @asyncio.coroutine
    def close_client_tcp_listener(self, listen_host, listen_port):
        """Close a remote TCP/IP listener"""

        yield from self._make_global_request(
            b'cancel-tcpip-forward', String(listen_host.encode('utf-8')),
            UInt32(listen_port))

        listener = self._remote_listeners.get((listen_host, listen_port))

        if self._dynamic_remote_listeners.get(listen_host) == listener:
            del self._dynamic_remote_listeners[listen_host]

        if listener:
            del self._remote_listeners[listen_host, listen_port]

    def _process_direct_streamlocal_at_openssh_dot_com_open(self, packet):
        """Process an inbound direct UNIX domain channel open request

           These requests are disallowed on an SSH client.

        """

        # pylint: disable=no-self-use,unused-argument

        raise ChannelOpenError(OPEN_ADMINISTRATIVELY_PROHIBITED,
                               'Direct UNIX domain socket open '
                               'forbidden on client')

    def _process_forwarded_streamlocal_at_openssh_dot_com_open(self, packet):
        """Process an inbound forwarded UNIX domain channel open request"""

        dest_path = packet.get_string()
        _ = packet.get_string()                         # reserved
        packet.check_end()

        try:
            dest_path = dest_path.decode('utf-8')
        except UnicodeDecodeError:
            raise DisconnectError(DISC_PROTOCOL_ERROR, 'Invalid forwarded '
                                  'UNIX domain channel open request') from None

        listener = self._remote_listeners.get(dest_path)

        if listener:
            return listener.process_connection()
        else:
            raise ChannelOpenError(OPEN_CONNECT_FAILED, 'No such listener')

    @asyncio.coroutine
    def close_client_unix_listener(self, listen_path):
        """Close a remote UNIX domain socket listener"""

        yield from self._make_global_request(
            b'cancel-streamlocal-forward@openssh.com',
            String(listen_path.encode('utf-8')))

        if listen_path in self._remote_listeners:
            del self._remote_listeners[listen_path]

    def _process_auth_agent_at_openssh_dot_com_open(self, packet):
        """Process an inbound auth agent channel open request"""

        packet.check_end()

        if self._agent_path:
            return (self.create_unix_channel(),
                    self.forward_unix_connection(self._agent_path))
        else:
            raise ChannelOpenError(OPEN_CONNECT_FAILED,
                                   'Auth agent forwarding disabled')

    @asyncio.coroutine
    def create_session(self, session_factory, command=None, *, subsystem=None,
                       env={}, term_type=None, term_size=None, term_modes={},
                       encoding='utf-8', window=_DEFAULT_WINDOW,
                       max_pktsize=_DEFAULT_MAX_PKTSIZE):
        """Create an SSH client session

           This method is a coroutine which can be called to create an SSH
           client session used to execute a command, start a subsystem
           such as sftp, or if no command or subsystem is specific run an
           interactive shell. Optional arguments allow terminal and
           environment information to be provided.

           By default, this class expects string data in its send and
           receive functions, which it encodes on the SSH connection in
           UTF-8 (ISO 10646) format. An optional encoding argument can
           be passed in to select a different encoding, or ``None`` can
           be passed in if the application wishes to send and receive
           raw bytes.

           Other optional arguments include the SSH receive window size and
           max packet size which default to 2 MB and 32 KB, respectively.

           :param callable session_factory:
               A callable which returns an :class:`SSHClientSession` object
               that will be created to handle activity on this session
           :param str command: (optional)
               The remote command to execute. By default, an interactive
               shell is started if no command or subsystem is provided.
           :param str subsystem: (optional)
               The name of a remote subsystem to start up
           :param dictionary env: (optional)
               The set of environment variables to set for this session.
               Keys and values passed in here will be converted to
               Unicode strings encoded as UTF-8 (ISO 10646) for
               transmission.

               .. note:: Many SSH servers restrict which environment
                         variables a client is allowed to set. The
                         server's configuration may need to be edited
                         before environment variables can be
                         successfully set in the remote environment.
           :param str term_type: (optional)
               The terminal type to set for this session. If this is not set,
               a pseudo-terminal will not be requested for this session.
           :param term_size: (optional)
               The terminal width and height in characters and optionally
               the width and height in pixels
           :param term_modes: (optional)
               POSIX terminal modes to set for this session, where keys
               are taken from :ref:`POSIX terminal modes <PTYModes>` with
               values defined in section 8 of :rfc:`4254#section-8`.
           :param str encoding: (optional)
               The Unicode encoding to use for data exchanged on the connection
           :param int window: (optional)
               The receive window size for this session
           :param int max_pktsize: (optional)
               The maximum packet size for this session
           :type term_size: *tuple of 2 or 4 integers*

           :returns: an :class:`SSHClientChannel` and :class:`SSHClientSession`

        """

        chan = SSHClientChannel(self, self._loop, encoding,
                                window, max_pktsize)

        return (yield from chan.create(session_factory, command, subsystem,
                                       env, term_type, term_size, term_modes,
                                       bool(self._agent_path)))

    @asyncio.coroutine
    def open_session(self, *args, **kwargs):
        """Open an SSH client session

           This method is a coroutine wrapper around :meth:`create_session`
           designed to provide a "high-level" stream interface for creating
           an SSH client session. Instead of taking a ``session_factory``
           argument for constructing an object which will handle activity
           on the session via callbacks, it returns an :class:`SSHWriter`
           and two :class:`SSHReader` objects representing stdin, stdout,
           and stderr which can be used to perform I/O on the session. With
           the exception of ``session_factory``, all of the arguments to
           :meth:`create_session` are supported and have the same meaning.

        """

        chan, session = yield from self.create_session(SSHClientStreamSession,
                                                       *args, **kwargs)

        return (SSHWriter(session, chan), SSHReader(session, chan),
                SSHReader(session, chan, EXTENDED_DATA_STDERR))

    @asyncio.coroutine
    def create_connection(self, session_factory, remote_host, remote_port,
                          orig_host='', orig_port=0, *, encoding=None,
                          window=_DEFAULT_WINDOW,
                          max_pktsize=_DEFAULT_MAX_PKTSIZE):
        """Create an SSH TCP direct connection

           This method is a coroutine which can be called to request that
           the server open a new outbound TCP connection to the specified
           destination host and port. If the connection is successfully
           opened, a new SSH channel will be opened with data being handled
           by a :class:`SSHTCPSession` object created by ``session_factory``.

           Optional arguments include the host and port of the original
           client opening the connection when performing TCP port forwarding.

           By default, this class expects data to be sent and received as
           raw bytes. However, an optional encoding argument can be
           passed in to select the encoding to use, allowing the
           application send and receive string data.

           Other optional arguments include the SSH receive window size and
           max packet size which default to 2 MB and 32 KB, respectively.

           :param callable session_factory:
               A callable which returns an :class:`SSHClientSession` object
               that will be created to handle activity on this session
           :param str remote_host:
               The remote hostname or address to connect to
           :param int remote_port:
               The remote port number to connect to
           :param str orig_host: (optional)
               The hostname or address of the client requesting the connection
           :param int orig_port: (optional)
               The port number of the client requesting the connection
           :param str encoding: (optional)
               The Unicode encoding to use for data exchanged on the connection
           :param int window: (optional)
               The receive window size for this session
           :param int max_pktsize: (optional)
               The maximum packet size for this session

           :returns: an :class:`SSHTCPChannel` and :class:`SSHTCPSession`

           :raises: :exc:`ChannelOpenError` if the connection can't be opened

        """

        chan = self.create_tcp_channel(encoding, window, max_pktsize)

        session = yield from chan.connect(session_factory, remote_host,
                                          remote_port, orig_host, orig_port)

        return chan, session

    @asyncio.coroutine
    def open_connection(self, *args, **kwargs):
        """Open an SSH TCP direct connection

           This method is a coroutine wrapper around :meth:`create_connection`
           designed to provide a "high-level" stream interface for creating
           an SSH TCP direct connection. Instead of taking a
           ``session_factory`` argument for constructing an object which will
           handle activity on the session via callbacks, it returns
           :class:`SSHReader` and :class:`SSHWriter` objects which can be
           used to perform I/O on the connection.

           With the exception of ``session_factory``, all of the arguments
           to :meth:`create_connection` are supported and have the same
           meaning here.

           :returns: an :class:`SSHReader` and :class:`SSHWriter`

           :raises: :exc:`ChannelOpenError` if the connection can't be opened

        """

        chan, session = yield from self.create_connection(SSHTCPStreamSession,
                                                          *args, **kwargs)

        return SSHReader(session, chan), SSHWriter(session, chan)

    @asyncio.coroutine
    def create_server(self, session_factory, listen_host, listen_port, *,
                      encoding=None, window=_DEFAULT_WINDOW,
                      max_pktsize=_DEFAULT_MAX_PKTSIZE):
        """Create a remote SSH TCP listener

           This method is a coroutine which can be called to request that
           the server listen on the specified remote address and port for
           incoming TCP connections. If the request is successful, the
           return value is an :class:`SSHListener` object which can be
           used later to shut down the listener. If the request fails,
           ``None`` is returned.

           :param session_factory:
               A callable or coroutine which takes arguments of the original
               host and port of the client and decides whether to accept the
               connection or not, either returning an :class:`SSHTCPSession`
               object used to handle activity on that connection or raising
               :exc:`ChannelOpenError` to indicate that the connection
               should not be accepted
           :param str listen_host:
               The hostname or address on the remote host to listen on
           :param int listen_port:
               The port number on the remote host to listen on
           :param str encoding: (optional)
               The Unicode encoding to use for data exchanged on the connection
           :param int window: (optional)
               The receive window size for this session
           :param int max_pktsize: (optional)
               The maximum packet size for this session
           :type session_factory: callable or coroutine

           :returns: :class:`SSHListener` or ``None`` if the listener can't
                     be opened

        """

        listen_host = listen_host.lower()

        pkttype, packet = yield from self._make_global_request(
            b'tcpip-forward', String(listen_host.encode('utf-8')),
            UInt32(listen_port))

        if pkttype == MSG_REQUEST_SUCCESS:
            if listen_port == 0:
                listen_port = packet.get_uint32()
                dynamic = True
            else:
                # OpenSSH 6.8 introduced a bug which causes the reply
                # to contain an extra uint32 value of 0 when non-dynamic
                # ports are requested, causing the check_end() call below
                # to fail. This check works around this problem.
                if len(packet.get_remaining_payload()) == 4:
                    packet.get_uint32()

                dynamic = False

            packet.check_end()

            listener = SSHTCPClientListener(self, session_factory,
                                            listen_host, listen_port,
                                            encoding, window, max_pktsize)

            if dynamic:
                self._dynamic_remote_listeners[listen_host] = listener

            self._remote_listeners[listen_host, listen_port] = listener
            return listener
        else:
            packet.check_end()
            return None

    @asyncio.coroutine
    def start_server(self, handler_factory, *args, **kwargs):
        """Start a remote SSH TCP listener

           This method is a coroutine wrapper around :meth:`create_server`
           designed to provide a "high-level" stream interface for creating
           remote SSH TCP listeners. Instead of taking a ``session_factory``
           argument for constructing an object which will handle activity on
           the session via callbacks, it takes a ``handler_factory`` which
           returns a callable or coroutine that will be passed
           :class:`SSHReader` and :class:`SSHWriter` objects which can be
           used to perform I/O on each new connection which arrives. Like
           :meth:`create_server`, ``handler_factory`` can also raise
           :exc:`ChannelOpenError` if the connection should not be accepted.

           With the exception of ``handler_factory`` replacing
           ``session_factory``, all of the arguments to :meth:`create_server`
           are supported and have the same meaning here.

           :param handler_factory:
               A callable or coroutine which takes arguments of the original
               host and port of the client and decides whether to accept the
               connection or not, either returning a callback or coroutine
               used to handle activity on that connection or raising
               :exc:`ChannelOpenError` to indicate that the connection
               should not be accepted
           :type handler_factory: callable or coroutine

           :returns: :class:`SSHListener` or ``None`` if the listener can't
                     be opened

        """

        def session_factory(orig_host, orig_port):
            """Return a TCP stream session handler"""

            return SSHTCPStreamSession(handler_factory(orig_host, orig_port))

        return (yield from self.create_server(session_factory,
                                              *args, **kwargs))

    @asyncio.coroutine
    def create_unix_connection(self, session_factory, remote_path, *,
                               encoding=None, window=_DEFAULT_WINDOW,
                               max_pktsize=_DEFAULT_MAX_PKTSIZE):
        """Create an SSH UNIX domain socket direct connection

           This method is a coroutine which can be called to request that
           the server open a new outbound UNIX domain socket connection to
           the specified destination path. If the connection is successfully
           opened, a new SSH channel will be opened with data being handled
           by a :class:`SSHUNIXSession` object created by ``session_factory``.

           By default, this class expects data to be sent and received as
           raw bytes. However, an optional encoding argument can be
           passed in to select the encoding to use, allowing the
           application send and receive string data.

           Other optional arguments include the SSH receive window size and
           max packet size which default to 2 MB and 32 KB, respectively.

           :param callable session_factory:
               A callable which returns an :class:`SSHClientSession` object
               that will be created to handle activity on this session
           :param str remote_path:
               The remote path to connect to
           :param str encoding: (optional)
               The Unicode encoding to use for data exchanged on the connection
           :param int window: (optional)
               The receive window size for this session
           :param int max_pktsize: (optional)
               The maximum packet size for this session

           :returns: an :class:`SSHUNIXChannel` and :class:`SSHUNIXSession`

           :raises: :exc:`ChannelOpenError` if the connection can't be opened

        """

        chan = self.create_unix_channel(encoding, window, max_pktsize)

        session = yield from chan.connect(session_factory, remote_path)

        return chan, session

    @asyncio.coroutine
    def open_unix_connection(self, *args, **kwargs):
        """Open an SSH UNIX domain socket direct connection

           This method is a coroutine wrapper around
           :meth:`create_unix_connection` designed to provide a "high-level"
           stream interface for creating an SSH UNIX domain socket direct
           connection. Instead of taking a ``session_factory`` argument for
           constructing an object which will handle activity on the session
           via callbacks, it returns :class:`SSHReader` and :class:`SSHWriter`
           objects which can be used to perform I/O on the connection.

           With the exception of ``session_factory``, all of the arguments
           to :meth:`create_unix_connection` are supported and have the same
           meaning here.

           :returns: an :class:`SSHReader` and :class:`SSHWriter`

           :raises: :exc:`ChannelOpenError` if the connection can't be opened

        """

        chan, session = \
            yield from self.create_unix_connection(SSHUNIXStreamSession,
                                                   *args, **kwargs)

        return SSHReader(session, chan), SSHWriter(session, chan)

    @asyncio.coroutine
    def create_unix_server(self, session_factory, listen_path, *,
                           encoding=None, window=_DEFAULT_WINDOW,
                           max_pktsize=_DEFAULT_MAX_PKTSIZE):
        """Create a remote SSH UNIX domain socket listener

           This method is a coroutine which can be called to request that
           the server listen on the specified remote path for incoming UNIX
           domain socket connections. If the request is successful, the
           return value is an :class:`SSHListener` object which can be
           used later to shut down the listener. If the request fails,
           ``None`` is returned.

           :param session_factory:
               A callable or coroutine which takes arguments of the original
               host and port of the client and decides whether to accept the
               connection or not, either returning an :class:`SSHUNIXSession`
               object used to handle activity on that connection or raising
               :exc:`ChannelOpenError` to indicate that the connection
               should not be accepted
           :param str listen_path:
               The path on the remote host to listen on
           :param str encoding: (optional)
               The Unicode encoding to use for data exchanged on the connection
           :param int window: (optional)
               The receive window size for this session
           :param int max_pktsize: (optional)
               The maximum packet size for this session
           :type session_factory: callable or coroutine

           :returns: :class:`SSHListener` or ``None`` if the listener can't
                     be opened

        """

        pkttype, packet = yield from self._make_global_request(
            b'streamlocal-forward@openssh.com',
            String(listen_path.encode('utf-8')))

        packet.check_end()

        if pkttype == MSG_REQUEST_SUCCESS:
            listener = SSHUNIXClientListener(self, session_factory,
                                             listen_path, encoding,
                                             window, max_pktsize)

            self._remote_listeners[listen_path] = listener
            return listener
        else:
            return None

    @asyncio.coroutine
    def start_unix_server(self, handler_factory, *args, **kwargs):
        """Start a remote SSH UNIX domain socket listener

           This method is a coroutine wrapper around :meth:`create_unix_server`
           designed to provide a "high-level" stream interface for creating
           remote SSH UNIX domain socket listeners. Instead of taking a
           ``session_factory`` argument for constructing an object which
           will handle activity on the session via callbacks, it takes a
           ``handler_factory`` which returns a callable or coroutine that
           will be passed :class:`SSHReader` and :class:`SSHWriter` objects
           which can be used to perform I/O on each new connection which
           arrives. Like :meth:`create_unix_server`, ``handler_factory``
           can also raise :exc:`ChannelOpenError` if the connection should
           not be accepted.

           With the exception of ``handler_factory`` replacing
           ``session_factory``, all of the arguments to
           :meth:`create_unix_server` are supported and have the same
           meaning here.

           :param handler_factory:
               A callable or coroutine which takes arguments of the original
               host and port of the client and decides whether to accept the
               connection or not, either returning a callback or coroutine
               used to handle activity on that connection or raising
               :exc:`ChannelOpenError` to indicate that the connection
               should not be accepted
           :type handler_factory: callable or coroutine

           :returns: :class:`SSHListener` or ``None`` if the listener can't
                     be opened

        """

        def session_factory():
            """Return a UNIX domain socket stream session handler"""

            return SSHUNIXStreamSession(handler_factory())

        return (yield from self.create_unix_server(session_factory,
                                                   *args, **kwargs))

    @asyncio.coroutine
    def forward_remote_port(self, listen_host, listen_port,
                            dest_host, dest_port):
        """Set up remote port forwarding

           This method is a coroutine which attempts to set up port
           forwarding from a remote listening port to a local host and port
           via the SSH connection. If the request is successful, the
           return value is an :class:`SSHListener` object which can be
           used later to shut down the port forwarding. If the request
           fails, ``None`` is returned.

           :param str listen_host:
               The hostname or address on the remote host to listen on
           :param int listen_port:
               The port number on the remote host to listen on
           :param str dest_host:
               The hostname or address to forward connections to
           :param int dest_port:
               The port number to forward connections to

           :returns: :class:`SSHListener` or ``None`` if the listener can't
                     be opened

        """

        def session_factory(orig_host, orig_port):
            """Return an SSHTCPSession used to do remote port forwarding"""

            # pylint: disable=unused-argument
            return self.forward_connection(dest_host, dest_port)

        return (yield from self.create_server(session_factory, listen_host,
                                              listen_port))

    @asyncio.coroutine
    def forward_remote_path(self, listen_path, dest_path):
        """Set up remote UNIX domain socket forwarding

           This method is a coroutine which attempts to set up UNIX domain
           socket forwarding from a remote listening path to a local path
           via the SSH connection. If the request is successful, the
           return value is an :class:`SSHListener` object which can be
           used later to shut down the port forwarding. If the request
           fails, ``None`` is returned.

           :param str listen_path:
               The path on the remote host to listen on
           :param str dest_path:
               The path on the local host to forward connections to

           :returns: :class:`SSHListener` or ``None`` if the listener can't
                     be opened

        """

        def session_factory():
            """Return an SSHUNIXSession used to do remote path forwarding"""

            return self.forward_unix_connection(dest_path)

        return (yield from self.create_unix_server(session_factory,
                                                   listen_path))

    @asyncio.coroutine
    def start_sftp_client(self, path_encoding='utf-8', path_errors='strict'):
        """Start an SFTP client

           This method is a coroutine which attempts to start a secure
           file transfer session. If it succeeds, it returns an
           :class:`SFTPClient` object which can be used to copy and
           access files on the remote host.

           An optional Unicode encoding can be specified for sending and
           receiving pathnames, defaulting to UTF-8 with strict error
           checking. If an encoding of ``None`` is specified, pathnames
           will be left as bytes rather than being converted to & from
           strings.

           :param str path_encoding:
               The Unicode encoding to apply when sending and receiving
               remote pathnames
           :param str path_errors:
               The error handling strategy to apply on encode/decode errors

           :returns: :class:`SFTPClient`

           :raises: :exc:`SFTPError` if the session can't be opened

        """

        chan, session = yield from self.create_session(SSHClientStreamSession,
                                                       subsystem='sftp',
                                                       encoding=None)

        handler = SFTPClientHandler(self, self._loop, SSHReader(session, chan),
                                    SSHWriter(session, chan))

        yield from handler.start()

        return SFTPClient(handler, path_encoding, path_errors)


class SSHServerConnection(SSHConnection):
    """SSH server connection

       This class represents an SSH server connection.

       During authentication, :meth:`send_auth_banner` can be called to
       send an authentication banner to the client.

       Once authenticated, :class:`SSHServer` objects wishing to create
       session objects with non-default channel properties can call
       :meth:`create_server_channel` from their :meth:`session_requested()
       <SSHServer.session_requested>` method and return a tuple of
       the :class:`SSHServerChannel` object returned from that and either
       an :class:`SSHServerSession` object or a coroutine which returns
       an :class:`SSHServerSession`.

       Similarly, :class:`SSHServer` objects wishing to create TCP
       connection objects with non-default channel properties can call
       :meth:`create_tcp_channel` from their :meth:`connection_requested()
       <SSHServer.connection_requested>` method and return a tuple of
       the :class:`SSHTCPChannel` object returned from that and either
       an :class:`SSHTCPSession` object or a coroutine which returns an
       :class:`SSHTCPSession`.

       :class:`SSHServer` objects wishing to create UNIX domain socket
       connection objects with non-default channel properties can call
       :meth:`create_unix_channel` from the :meth:`unix_connection_requested()
       <SSHServer.unix_connection_requested>' method and return a tuple of
       the :class:`SSHUNIXChannel` object returned from that and either
       an :class:`SSHUNIXSession` object or a coroutine which returns an
       :class:`SSHUNIXSession`.

    """

    def __init__(self, server_factory, loop, server_host_keys, passphrase,
                 authorized_client_keys, kex_algs, encryption_algs, mac_algs,
                 compression_algs, allow_pty, agent_forwarding,
                 session_factory, session_encoding, sftp_factory, window,
                 max_pktsize, rekey_bytes, rekey_seconds, login_timeout):
        super().__init__(server_factory, loop, kex_algs, encryption_algs,
                         mac_algs, compression_algs, rekey_bytes,
                         rekey_seconds, server=True)

        self._allow_pty = allow_pty
        self._agent_forwarding = agent_forwarding
        self._agent_forwarding_enabled = False
        self._session_factory = session_factory
        self._session_encoding = session_encoding
        self._sftp_factory = sftp_factory
        self._window = window
        self._max_pktsize = max_pktsize

        if login_timeout:
            self._login_timer = loop.call_later(login_timeout,
                                                self._login_timer_callback)
        else:
            self._login_timer = None

        server_host_keys = _load_private_keypair_list(server_host_keys,
                                                      passphrase)

        self._server_host_keys = OrderedDict()

        for keypair in server_host_keys:
            if keypair.algorithm in self._server_host_keys:
                raise ValueError('Multiple keys of type %s found' %
                                 keypair.algorithm.decode('ascii'))

            self._server_host_keys[keypair.algorithm] = keypair

        if not self._server_host_keys:
            raise ValueError('No server host keys provided')

        self._server_host_key_algs = self._server_host_keys.keys()

        self._client_keys = _load_authorized_keys(authorized_client_keys)

        self._server_host_key = None
        self._key_options = {}
        self._cert_options = None
        self._kbdint_password_auth = False

    def _cleanup(self, exc):
        """Clean up this server connection"""

        self._cancel_login_timer()
        super()._cleanup(exc)

    def _cancel_login_timer(self):
        """Cancel the login timer"""

        if self._login_timer:
            self._login_timer.cancel()
            self._login_timer = None

    def _login_timer_callback(self):
        """Close the connection if authentication hasn't completed yet"""

        self._login_timer = None

        if not self._auth_complete:
            self.connection_lost(DisconnectError(DISC_CONNECTION_LOST,
                                                 'Login timeout expired'))

    def _connection_made(self):
        """Handle the opening of a new connection"""

        pass

    def _choose_server_host_key(self, peer_host_key_algs):
        """Choose the server host key to use

           Given a list of host key algorithms supported by the client,
           select the first compatible server host key we have and return
           whether or not we were able to find a match.

        """

        for alg in peer_host_key_algs:
            if alg in self._server_host_keys:
                self._server_host_key = self._server_host_keys[alg]
                return True

        return False

    def get_server_host_key(self):
        """Return the chosen server host key

           This method returns the chosen server host private key and a
           corresponding public key or certificate which contains it.

        """

        return self._server_host_key

    @asyncio.coroutine
    def _validate_client_certificate(self, username, key_data):
        """Validate a client certificate for the specified user"""

        try:
            cert = decode_ssh_certificate(key_data)
        except KeyImportError:
            return None

        options = None

        if self._client_keys:
            options = self._client_keys.validate(cert.signing_key,
                                                 self._peer_addr,
                                                 cert.principals, ca=True)

        if options is None:
            result = self._owner.validate_ca_key(username, cert.signing_key)

            if asyncio.iscoroutine(result):
                result = yield from result

            if not result:
                return None

            options = {}

        self._key_options = options

        if self.get_key_option('principals'):
            username = None

        try:
            cert.validate(CERT_TYPE_USER, username)
        except ValueError:
            return None

        allowed_addresses = self.get_certificate_option('source-address')
        if allowed_addresses:
            ip = ip_address(self._peer_addr)
            if not any(ip in network for network in allowed_addresses):
                return None

        self._cert_options = cert.options

        return cert.key

    @asyncio.coroutine
    def _validate_client_public_key(self, username, key_data):
        """Validate a client public key for the specified user"""

        try:
            key = decode_ssh_public_key(key_data)
        except KeyImportError:
            return None

        options = None

        if self._client_keys:
            options = self._client_keys.validate(key, self._peer_addr)

        if options is None:
            result = self._owner.validate_public_key(username, key)

            if asyncio.iscoroutine(result):
                result = yield from result

            if not result:
                return None

            options = {}

        self._key_options = options

        return key

    def public_key_auth_supported(self):
        """Return whether or not public key authentication is supported"""

        return (bool(self._client_keys) or
                self._owner.public_key_auth_supported())

    @asyncio.coroutine
    def validate_public_key(self, username, key_data, msg, signature):
        """Validate the public key or certificate for the specified user

           This method validates that the public key or certificate provided
           is allowed for the specified user. If msg and signature are
           provided, the key is used to also validate the message signature.
           It returns ``True`` when the key is allowed and the signature (if
           present) is valid. Otherwise, it returns ``False``.

        """

        key = ((yield from self._validate_client_certificate(username,
                                                             key_data)) or
               (yield from self._validate_client_public_key(username,
                                                            key_data)))

        if key is None:
            return False
        elif msg:
            return key.verify(String(self._session_id) + msg, signature)
        else:
            return True

    def password_auth_supported(self):
        """Return whether or not password authentication is supported"""

        return self._owner.password_auth_supported()

    @asyncio.coroutine
    def validate_password(self, username, password):
        """Return whether password is valid for this user"""

        result = self._owner.validate_password(username, password)

        if asyncio.iscoroutine(result):
            result = yield from result

        return result

    @asyncio.coroutine
    def change_password(self, username, old_password, new_password):
        """Handle a password change request for a user"""

        result = self._owner.change_password(username, old_password,
                                             new_password)

        if asyncio.iscoroutine(result):
            result = yield from result

        return result

    def kbdint_auth_supported(self):
        """Return whether or not keyboard-interactive authentication
           is supported"""

        result = self._owner.kbdint_auth_supported()

        if result is True:
            return True
        elif (result is NotImplemented and
              self._owner.password_auth_supported()):
            self._kbdint_password_auth = True
            return True
        else:
            return False

    @asyncio.coroutine
    def get_kbdint_challenge(self, username, lang, submethods):
        """Return a keyboard-interactive auth challenge"""

        if self._kbdint_password_auth:
            result = ('', '', DEFAULT_LANG, (('Password:', False),))
        else:
            result = self._owner.get_kbdint_challenge(username, lang,
                                                      submethods)

            if asyncio.iscoroutine(result):
                result = yield from result

        return result

    @asyncio.coroutine
    def validate_kbdint_response(self, username, responses):
        """Return whether the keyboard-interactive response is valid
           for this user"""

        if self._kbdint_password_auth:
            if len(responses) != 1:
                return False

            try:
                result = self._owner.validate_password(username, responses[0])

                if asyncio.iscoroutine(result):
                    result = yield from result
            except PasswordChangeRequired:
                # Don't support password change requests for now in
                # keyboard-interactive auth
                result = False
        else:
            result = self._owner.validate_kbdint_response(username, responses)

            if asyncio.iscoroutine(result):
                result = yield from result

        return result

    def _process_session_open(self, packet):
        """Process an incoming session open request"""

        packet.check_end()

        if self._session_factory or self._sftp_factory:
            chan = self.create_server_channel(self._session_encoding,
                                              self._window, self._max_pktsize)
            session = SSHServerStreamSession(self._session_factory,
                                             self._sftp_factory)
        else:
            result = self._owner.session_requested()

            if not result:
                raise ChannelOpenError(OPEN_CONNECT_FAILED, 'Session refused')

            if isinstance(result, tuple):
                chan, result = result
            else:
                chan = self.create_server_channel(self._session_encoding,
                                                  self._window,
                                                  self._max_pktsize)

            if callable(result):
                session = SSHServerStreamSession(result, None)
            else:
                session = result

        return chan, session

    def _process_direct_tcpip_open(self, packet):
        """Process an incoming direct TCP/IP open request"""

        dest_host = packet.get_string()
        dest_port = packet.get_uint32()
        orig_host = packet.get_string()
        orig_port = packet.get_uint32()
        packet.check_end()

        try:
            dest_host = dest_host.decode('utf-8')
            orig_host = orig_host.decode('utf-8')
        except UnicodeDecodeError:
            raise DisconnectError(DISC_PROTOCOL_ERROR, 'Invalid direct '
                                  'TCP/IP channel open request') from None

        if not self.check_key_permission('port-forwarding') or \
           not self.check_certificate_permission('port-forwarding'):
            raise ChannelOpenError(OPEN_ADMINISTRATIVELY_PROHIBITED,
                                   'Port forwarding not permitted')

        permitted_opens = self.get_key_option('permitopen')

        if permitted_opens and \
           (dest_host, dest_port) not in permitted_opens and \
           (dest_host, None) not in permitted_opens:
            raise ChannelOpenError(OPEN_ADMINISTRATIVELY_PROHIBITED,
                                   'Port forwarding not permitted to %s '
                                   'port %s' % (dest_host, dest_port))

        result = self._owner.connection_requested(dest_host, dest_port,
                                                  orig_host, orig_port)

        if not result:
            raise ChannelOpenError(OPEN_CONNECT_FAILED, 'Connection refused')

        if result is True:
            result = self.forward_connection(dest_host, dest_port)

        if isinstance(result, tuple):
            chan, result = result
        else:
            chan = self.create_tcp_channel()

        if callable(result):
            session = SSHTCPStreamSession(result)
        else:
            session = result

        chan.set_inbound_peer_names(dest_host, dest_port, orig_host, orig_port)

        return chan, session

    def _process_tcpip_forward_global_request(self, packet):
        """Process an incoming TCP/IP port forwarding request"""

        listen_host = packet.get_string()
        listen_port = packet.get_uint32()
        packet.check_end()

        try:
            listen_host = listen_host.decode('utf-8').lower()
        except UnicodeDecodeError:
            raise DisconnectError(DISC_PROTOCOL_ERROR, 'Invalid TCP/IP port '
                                  'forward request') from None

        if not self.check_key_permission('port-forwarding') or \
           not self.check_certificate_permission('port-forwarding'):
            self._report_global_response(False)
            return

        result = self._owner.server_requested(listen_host, listen_port)

        if not result:
            self._report_global_response(False)
            return

        if result is True:
            result = self.forward_local_port(listen_host, listen_port,
                                             listen_host, listen_port)

        self.create_task(self._finish_port_forward(result, listen_host,
                                                   listen_port))

    @asyncio.coroutine
    def _finish_port_forward(self, listener, listen_host, listen_port):
        """Finish processing a TCP/IP port forwarding request"""

        if asyncio.iscoroutine(listener):
            try:
                listener = yield from listener
            except OSError:
                listener = None

        if listener:
            if listen_port == 0:
                listen_port = listener.get_port()
                result = UInt32(listen_port)
            else:
                result = True

            self._local_listeners[listen_host, listen_port] = listener

            self._report_global_response(result)
        else:
            self._report_global_response(False)

    def _process_cancel_tcpip_forward_global_request(self, packet):
        """Process a request to cancel TCP/IP port forwarding"""

        listen_host = packet.get_string()
        listen_port = packet.get_uint32()
        packet.check_end()

        try:
            listen_host = listen_host.decode('utf-8').lower()
        except UnicodeDecodeError:
            raise DisconnectError(DISC_PROTOCOL_ERROR, 'Invalid TCP/IP cancel '
                                  'forward request') from None

        try:
            listener = self._local_listeners.pop((listen_host, listen_port))
        except KeyError:
            raise DisconnectError(DISC_PROTOCOL_ERROR, 'TCP/IP listener '
                                  'not found') from None

        listener.close()

        self._report_global_response(True)

    def _process_direct_streamlocal_at_openssh_dot_com_open(self, packet):
        """Process an incoming direct UNIX domain socket open request"""

        dest_path = packet.get_string()

        # OpenSSH appears to have a bug which sends this extra data
        _ = packet.get_string()                         # originator
        _ = packet.get_uint32()                         # originator_port

        packet.check_end()

        try:
            dest_path = dest_path.decode('utf-8')
        except UnicodeDecodeError:
            raise DisconnectError(DISC_PROTOCOL_ERROR, 'Invalid direct UNIX '
                                  'domain channel open request') from None

        if not self.check_key_permission('port-forwarding') or \
           not self.check_certificate_permission('port-forwarding'):
            raise ChannelOpenError(OPEN_ADMINISTRATIVELY_PROHIBITED,
                                   'Port forwarding not permitted')

        result = self._owner.unix_connection_requested(dest_path)

        if not result:
            raise ChannelOpenError(OPEN_CONNECT_FAILED, 'Connection refused')

        if result is True:
            result = self.forward_unix_connection(dest_path)

        if isinstance(result, tuple):
            chan, result = result
        else:
            chan = self.create_unix_channel()

        if callable(result):
            session = SSHUNIXStreamSession(result)
        else:
            session = result

        chan.set_inbound_peer_names(dest_path)

        return chan, session

    def _process_streamlocal_forward_at_openssh_dot_com_global_request(self,
                                                                       packet):
        """Process an incoming UNIX domain socket forwarding request"""

        listen_path = packet.get_string()
        packet.check_end()

        try:
            listen_path = listen_path.decode('utf-8')
        except UnicodeDecodeError:
            raise DisconnectError(DISC_PROTOCOL_ERROR, 'Invalid UNIX domain '
                                  'socket forward request') from None

        if not self.check_key_permission('port-forwarding') or \
           not self.check_certificate_permission('port-forwarding'):
            self._report_global_response(False)
            return

        result = self._owner.unix_server_requested(listen_path)

        if not result:
            self._report_global_response(False)
            return

        if result is True:
            result = self.forward_local_path(listen_path, listen_path)

        self.create_task(self._finish_path_forward(result, listen_path))

    @asyncio.coroutine
    def _finish_path_forward(self, listener, listen_path):
        """Finish processing a UNIX domain socket forwarding request"""

        if asyncio.iscoroutine(listener):
            try:
                listener = yield from listener
            except OSError:
                listener = None

        if listener:
            self._local_listeners[listen_path] = listener
            self._report_global_response(True)
        else:
            self._report_global_response(False)

    def _process_cancel_streamlocal_forward_at_openssh_dot_com_global_request(
            self, packet):
        """Process a request to cancel UNIX domain socket forwarding"""

        listen_path = packet.get_string()
        packet.check_end()

        try:
            listen_path = listen_path.decode('utf-8')
        except UnicodeDecodeError:
            raise DisconnectError(DISC_PROTOCOL_ERROR, 'Invalid UNIX domain '
                                  'cancel forward request') from None

        try:
            listener = self._local_listeners.pop(listen_path)
        except KeyError:
            raise DisconnectError(DISC_PROTOCOL_ERROR, 'UNIX domain listener '
                                  'not found') from None

        listener.close()

        self._report_global_response(True)

    def send_auth_banner(self, msg, lang=DEFAULT_LANG):
        """Send an authentication banner to the client

           This method can be called to send an authentication banner to
           the client, displaying information while authentication is
           in progress. It is an error to call this method after the
           authentication is complete.

           :param str msg:
               The message to display
           :param str lang:
               The language the message is in

           :raises: :exc:`OSError` if authentication is already completed

        """

        if self._auth_complete:
            raise OSError('Authentication already completed')

        msg = msg.encode('utf-8')
        lang = lang.encode('ascii')
        self.send_packet(Byte(MSG_USERAUTH_BANNER), String(msg), String(lang))

    def set_authorized_keys(self, authorized_keys):
        """Set the keys trusted for client public key authentication

           This method can be called to set the trusted user and
           CA keys for client public key authentication. It should
           generally be called from the :meth:`begin_auth
           <SSHServer.begin_auth>` method of :class:`SSHServer` to
           set the appropriate keys for the user attempting to
           authenticate.

           :param authorized_keys:
               The keys to trust for client public key authentication
           :type authorized_keys: *see* :ref:`SpecifyingAuthorizedKeys`

        """

        self._client_keys = _load_authorized_keys(authorized_keys)

    def get_key_option(self, option, default=None):
        """Return option from authorized_keys

           If a client key or certificate was presented during authentication,
           this method returns the value of the requested option in the
           corresponding authorized_keys entry if it was set. Otherwise, it
           returns the default value provided.

           The following standard options are supported:

               | command (string)
               | environment (dictionary of name/value pairs)
               | from (list of host patterns)
               | permitopen (list of host/port tuples)
               | principals (list of usernames)

           Non-standard options are also supported and will return the
           value ``True`` if the option is present without a value or
           return a list of strings containing the values associated
           with each occurrence of that option name. If the option is
           not present, the specified default value is returned.

           :param str option:
               The name of the option to look up.
           :param default:
               The default value to return if the option is not present.

           :returns: The value of the option in authorized_keys, if set

        """

        if self._key_options is not None:
            return self._key_options.get(option, default)
        else:
            return default

    def check_key_permission(self, permission):
        """Check permissions in authorized_keys

           If a client key or certificate was presented during
           authentication, this method returns whether the specified
           permission is allowed by the corresponding authorized_keys
           entry. By default, all permissions are granted, but they
           can be revoked by specifying an option starting with
           'no-' without a value.

           The following standard options are supported:

               | X11-forwarding
               | agent-forwarding
               | port-forwarding
               | pty
               | user-rc

           AsyncSSH internally enforces agent-forwarding, port-forwarding
           and pty permissions but ignores the other values since it does
           not implement those features.

           Non-standard permissions can also be checked, as long as the
           option follows the convention of starting with 'no-'.

           :param str permission:
               The name of the permission to check (without the 'no-').

           :returns: A bool indicating if the permission is granted.

        """

        if self._key_options is not None:
            return not self._key_options.get('no-' + permission, False)
        else:
            return True

    def get_certificate_option(self, option, default=None):
        """Return option from user certificate

           If a user certificate was presented during authentication,
           this method returns the value of the requested option in
           the certificate if it was set. Otherwise, it returns the
           default value provided.

           The following options are supported:

               | force-command (string)
               | source-address (list of CIDR-style IP network addresses)

           :param str option:
               The name of the option to look up.
           :param default:
               The default value to return if the option is not present.

           :returns: The value of the option in the user certificate, if set

        """

        if self._cert_options is not None:
            return self._cert_options.get(option, default)
        else:
            return default

    def check_certificate_permission(self, permission):
        """Check permissions in user certificate

           If a user certificate was presented during authentication,
           this method returns whether the specified permission was
           granted in the certificate. Otherwise, it acts as if all
           permissions are granted and returns ``True``.

           The following permissions are supported:

               | X11-forwarding
               | agent-forwarding
               | port-forwarding
               | pty
               | user-rc

           AsyncSSH internally enforces port-forwarding and pty permissions
           but ignores the other values since it does not implement those
           features.

           :param str permission:
               The name of the permission to check (without the 'permit-').

           :returns: A bool indicating if the permission is granted.

        """

        if self._cert_options is not None:
            return self._cert_options.get('permit-' + permission, False)
        else:
            return True

    def create_server_channel(self, encoding='utf-8', window=_DEFAULT_WINDOW,
                              max_pktsize=_DEFAULT_MAX_PKTSIZE):
        """Create an SSH server channel for a new SSH session

           This method can be called by :meth:`session_requested()
           <SSHServer.session_requested>` to create an
           :class:`SSHServerChannel` with the desired encoding, window,
           and max packet size for a newly created SSH server session.

           :param str encoding: (optional)
               The Unicode encoding to use for data exchanged on the
               session, defaulting to UTF-8 (ISO 10646) format. If ``None``
               is passed in, the application can send and receive raw
               bytes.
           :param int window: (optional)
               The receive window size for this session
           :param int max_pktsize: (optional)
               The maximum packet size for this session

           :returns: :class:`SSHServerChannel`

        """

        return SSHServerChannel(self, self._loop, self._allow_pty,
                                self._agent_forwarding, encoding,
                                window, max_pktsize)

    def agent_forwarding_enabled(self):
        """Enable ssh-agent forwarding to the client"""

        self._agent_forwarding_enabled = True

    @asyncio.coroutine
    def create_connection(self, session_factory, remote_host, remote_port,
                          orig_host='', orig_port=0, *, encoding=None,
                          window=_DEFAULT_WINDOW,
                          max_pktsize=_DEFAULT_MAX_PKTSIZE):
        """Create an SSH TCP forwarded connection

           This method is a coroutine which can be called to notify the
           client about a new inbound TCP connection arriving on the
           specified remote host and port. If the connection is successfully
           opened, a new SSH channel will be opened with data being handled
           by a :class:`SSHTCPSession` object created by ``session_factory``.

           Optional arguments include the host and port of the original
           client opening the connection when performing TCP port forwarding.

           By default, this class expects data to be sent and received as
           raw bytes. However, an optional encoding argument can be
           passed in to select the encoding to use, allowing the
           application send and receive string data.

           Other optional arguments include the SSH receive window size and
           max packet size which default to 2 MB and 32 KB, respectively.

           :param callable session_factory:
               A callable which returns an :class:`SSHClientSession` object
               that will be created to handle activity on this session
           :param str remote_host:
               The hostname or address the connection was received on
           :param int remote_port:
               The port number the connection was received on
           :param str orig_host: (optional)
               The hostname or address of the client requesting the connection
           :param int orig_port: (optional)
               The port number of the client requesting the connection
           :param str encoding: (optional)
               The Unicode encoding to use for data exchanged on the connection
           :param int window: (optional)
               The receive window size for this session
           :param int max_pktsize: (optional)
               The maximum packet size for this session

           :returns: an :class:`SSHTCPChannel` and :class:`SSHTCPSession`

        """

        chan = self.create_tcp_channel(encoding, window, max_pktsize)

        session = yield from chan.accept(session_factory, remote_host,
                                         remote_port, orig_host, orig_port)

        return chan, session

    @asyncio.coroutine
    def open_connection(self, *args, **kwargs):
        """Open an SSH TCP forwarded connection

           This method is a coroutine wrapper around :meth:`create_connection`
           designed to provide a "high-level" stream interface for creating
           an SSH TCP forwarded connection. Instead of taking a
           ``session_factory`` argument for constructing an object which will
           handle activity on the session via callbacks, it returns
           :class:`SSHReader` and :class:`SSHWriter` objects which can be
           used to perform I/O on the connection.

           With the exception of ``session_factory``, all of the arguments
           to :meth:`create_connection` are supported and have the same
           meaning here.

           :returns: an :class:`SSHReader` and :class:`SSHWriter`

        """

        chan, session = yield from self.create_connection(SSHTCPStreamSession,
                                                          *args, **kwargs)

        return SSHReader(session, chan), SSHWriter(session, chan)

    @asyncio.coroutine
    def create_unix_connection(self, session_factory, remote_path, *,
                               encoding=None, window=_DEFAULT_WINDOW,
                               max_pktsize=_DEFAULT_MAX_PKTSIZE):
        """Create an SSH UNIX domain socket forwarded connection

           This method is a coroutine which can be called to notify the
           client about a new inbound UNIX domain socket connection arriving
           on the specified remote path. If the connection is successfully
           opened, a new SSH channel will be opened with data being handled
           by a :class:`SSHUNIXSession` object created by ``session_factory``.

           By default, this class expects data to be sent and received as
           raw bytes. However, an optional encoding argument can be
           passed in to select the encoding to use, allowing the
           application send and receive string data.

           Other optional arguments include the SSH receive window size and
           max packet size which default to 2 MB and 32 KB, respectively.

           :param callable session_factory:
               A callable which returns an :class:`SSHClientSession` object
               that will be created to handle activity on this session
           :param str remote_path:
               The path the connection was received on
           :param str encoding: (optional)
               The Unicode encoding to use for data exchanged on the connection
           :param int window: (optional)
               The receive window size for this session
           :param int max_pktsize: (optional)
               The maximum packet size for this session

           :returns: an :class:`SSHTCPChannel` and :class:`SSHUNIXSession`

        """

        chan = self.create_unix_channel(encoding, window, max_pktsize)

        session = yield from chan.accept(session_factory, remote_path)

        return chan, session

    @asyncio.coroutine
    def open_unix_connection(self, *args, **kwargs):
        """Open an SSH UNIX domain socket forwarded connection

           This method is a coroutine wrapper around
           :meth:`create_unix_connection` designed to provide a "high-level"
           stream interface for creating an SSH UNIX domain socket forwarded
           connection. Instead of taking a ``session_factory`` argument for
           constructing an object which will handle activity on the session
           via callbacks, it returns :class:`SSHReader` and :class:`SSHWriter`
           objects which can be used to perform I/O on the connection.

           With the exception of ``session_factory``, all of the arguments
           to :meth:`create_unix_connection` are supported and have the same
           meaning here.

           :returns: an :class:`SSHReader` and :class:`SSHWriter`

        """

        chan, session = \
            yield from self.create_unix_connection(SSHUNIXStreamSession,
                                                   *args, **kwargs)

        return SSHReader(session, chan), SSHWriter(session, chan)

    @asyncio.coroutine
    def open_agent_connection(self):
        """Open a forwarded ssh-agent connection back to the client"""

        if not self._agent_forwarding_enabled:
            raise ChannelOpenError(OPEN_ADMINISTRATIVELY_PROHIBITED,
                                   'Agent forwarding not permitted')

        chan = SSHAgentChannel(self, self._loop, None, _DEFAULT_WINDOW,
                               _DEFAULT_MAX_PKTSIZE)

        session = yield from chan.open(SSHUNIXStreamSession)

        return SSHReader(session, chan), SSHWriter(session, chan)


class SSHClient:
    """SSH client protocol handler

       Applications should subclass this when implementing an SSH client.
       The functions listed below should be overridden to define
       application-specific behavior. In particular, the method
       :meth:`auth_completed` should be defined to open the desired
       SSH channels on this connection once authentication has been
       completed.

       For simple password or public key based authentication, nothing
       needs to be defined here if the password or client keys are passed
       in when the connection is created. However, to prompt interactively
       or otherwise dynamically select these values, the methods
       :meth:`password_auth_requested` and/or :meth:`public_key_auth_requested`
       can be defined. Keyboard-interactive authentication is also supported
       via :meth:`kbdint_auth_requested` and :meth:`kbdint_challenge_received`.

       If the server sends an authentication banner, the method
       :meth:`auth_banner_received` will be called.

       If the server requires a password change, the method
       :meth:`password_change_requested` will be called, followed by either
       :meth:`password_changed` or :meth:`password_change_failed` depending
       on whether the password change is successful.

    """

    # pylint: disable=no-self-use,unused-argument

    def connection_made(self, connection):
        """Called when a connection is made

           This method is called as soon as the TCP connection completes. The
           connection parameter should be stored if needed for later use.

           :param connection:
               The connection which was successfully opened
           :type connection: :class:`SSHClientConnection`

        """

    def connection_lost(self, exc):
        """Called when a connection is lost or closed

           This method is called when a connection is closed. If the
           connection is shut down cleanly, *exc* will be ``None``.
           Otherwise, it will be an exception explaining the reason for
           the disconnect.

           :param exc:
               The exception which caused the connection to close, or
               ``None`` if the connection closed cleanly
           :type exc: :class:`Exception`

        """

    def debug_msg_received(self, msg, lang, always_display):
        """A debug message was received on this connection

           This method is called when the other end of the connection sends
           a debug message. Applications should implement this method if
           they wish to process these debug messages.

           :param str msg:
               The debug message sent
           :param str lang:
               The language the message is in
           :param bool always_display:
               Whether or not to display the message

        """

    def auth_banner_received(self, msg, lang):
        """An incoming authentication banner was received

           This method is called when the server sends a banner to display
           during authentication. Applications should implement this method
           if they wish to do something with the banner.

           :param str msg:
               The message the server wanted to display
           :param str lang:
               The language the message is in

        """

    def auth_completed(self):
        """Authentication was completed successfully

           This method is called when authentication has completed
           succesfully. Applications may use this method to create
           whatever client sessions and direct TCP/IP or UNIX domain
           connections are needed and/or set up listeners for incoming
           TCP/IP or UNIX domain connections coming from the server.

        """

    def public_key_auth_requested(self):
        """Public key authentication has been requested

           This method should return a private key corresponding to
           the user that authentication is being attempted for.

           This method may be called multiple times and can return a
           different key to try each time it is called. When there are
           no keys left to try, it should return ``None`` to indicate
           that some other authentication method should be tried.

           If client keys were provided when the connection was opened,
           they will be tried before this method is called.

           If blocking operations need to be performed to determine the
           key to authenticate with, this method may be defined as a
           coroutine.

           :returns: A key as described in :ref:`SpecifyingPrivateKeys`
                     or ``None`` to move on to another authentication
                     method

        """

        return None

    def password_auth_requested(self):
        """Password authentication has been requested

           This method should return a string containing the password
           corresponding to the user that authentication is being
           attempted for. It may be called multiple times and can
           return a different password to try each time, but most
           servers have a limit on the number of attempts allowed.
           When there's no password left to try, this method should
           return ``None`` to indicate that some other authentication
           method should be tried.

           If a password was provided when the connection was opened,
           it will be tried before this method is called.

           If blocking operations need to be performed to determine the
           password to authenticate with, this method may be defined as
           a coroutine.

           :returns: A string containing the password to authenticate
                     with or ``None`` to move on to another authentication
                     method

        """

        return None

    def password_change_requested(self, prompt, lang):
        """A password change has been requested

           This method is called when password authentication was
           attempted and the user's password was expired on the
           server. To request a password change, this method should
           return a tuple or two strings containing the old and new
           passwords. Otherwise, it should return ``NotImplemented``.

           If blocking operations need to be performed to determine the
           passwords to authenticate with, this method may be defined
           as a coroutine.

           By default, this method returns ``NotImplemented``.

           :param str prompt:
               The prompt requesting that the user enter a new password
           :param str lang:
               The language that the prompt is in

           :returns: A tuple of two strings containing the old and new
                     passwords or ``NotImplemented`` if password changes
                     aren't supported

        """

        return NotImplemented

    def password_changed(self):
        """The requested password change was successful

           This method is called to indicate that a requested password
           change was successful. It is generally followed by a call to
           :meth:`auth_completed` since this means authentication was
           also successful.

        """

    def password_change_failed(self):
        """The requested password change has failed

           This method is called to indicate that a requested password
           change failed, generally because the requested new password
           doesn't meet the password criteria on the remote system.
           After this method is called, other forms of authentication
           will automatically be attempted.

        """

    def kbdint_auth_requested(self):
        """Keyboard-interactive authentication has been requested

           This method should return a string containing a comma-separated
           list of submethods that the server should use for
           keyboard-interactive authentication. An empty string can be
           returned to let the server pick the type of keyboard-interactive
           authentication to perform. If keyboard-interactive authentication
           is not supported, ``None`` should be returned.

           By default, keyboard-interactive authentication is supported
           if a password was provided when the :class:`SSHClient` was
           created and it hasn't been sent yet. If the challenge is not
           a password challenge, this authentication will fail. This
           method and the :meth:`kbdint_challenge_received` method can be
           overridden if other forms of challenge should be supported.

           If blocking operations need to be performed to determine the
           submethods to request, this method may be defined as a
           coroutine.

           :returns: A string containing the submethods the server should
                     use for authentication or ``None`` to move on to
                     another authentication method

        """

        return NotImplemented

    def kbdint_challenge_received(self, name, instruction, lang, prompts):
        """A keyboard-interactive auth challenge has been received

           This method is called when the server sends a keyboard-interactive
           authentication challenge.

           The return value should be a list of strings of the same length
           as the number of prompts provided if the challenge can be
           answered, or ``None`` to indicate that some other form of
           authentication should be attempted.

           If blocking operations need to be performed to determine the
           responses to authenticate with, this method may be defined
           as a coroutine.

           By default, this method will look for a challenge consisting
           of a single 'Password:' prompt, and call the method
           :meth:`password_auth_requested` to provide the response.
           It will also ignore challenges with no prompts (generally used
           to provide instructions). Any other form of challenge will
           cause this method to return ``None`` to move on to another
           authentication method.

           :param str name:
               The name of the challenge
           :param str instruction:
               Instructions to the user about how to respond to the challenge
           :param str lang:
               The language the challenge is in
           :param prompts:
               The challenges the user should respond to and whether or
               not the responses should be echoed when they are entered
           :type prompts: list of tuples of str and bool

           :returns: List of string responses to the challenge or ``None``
                     to move on to another authentication method

        """

        return None


class SSHServer:
    """SSH server protocol handler

       Applications should subclass this when implementing an SSH server.
       At a minimum, one or more of the authentication handlers will need
       to be overridden to perform authentication, or :meth:`begin_auth`
       should be overridden to return ``False`` to indicate that no
       authentication is required.

       In addition, one or more of the :meth:`session_requested`,
       :meth:`connection_requested`, :meth:`server_requested`,
       :meth:`unix_connection_requested`, or :meth:`unix_server_requested`
       methods will need to be overridden to handle requests to open
       sessions or direct connections or set up listeners for forwarded
       connections.

    """

    # pylint: disable=no-self-use,unused-argument

    def connection_made(self, connection):
        """Called when a connection is made

           This method is called when a new TCP connection is accepted. The
           connection parameter should be stored if needed for later use.

        """

    def connection_lost(self, exc):
        """Called when a connection is lost or closed

           This method is called when a connection is closed. If the
           connection is shut down cleanly, *exc* will be ``None``.
           Otherwise, it will be an exception explaining the reason for
           the disconnect.

        """

    def debug_msg_received(self, msg, lang, always_display):
        """A debug message was received on this connection

           This method is called when the other end of the connection sends
           a debug message. Applications should implement this method if
           they wish to process these debug messages.

           :param str msg:
               The debug message sent
           :param str lang:
               The language the message is in
           :param bool always_display:
               Whether or not to display the message

        """

    def begin_auth(self, username):
        """Authentication has been requested by the client

           This method will be called when authentication is attempted for
           the specified user. Applications should use this method to
           prepare whatever state they need to complete the authentication,
           such as loading in the set of authorized keys for that user. If
           no authentication is required for this user, this method should
           return ``False`` to cause the authentication to immediately
           succeed. Otherwise, it should return ``True`` to indicate that
           authentication should proceed.

           :param str username:
               The name of the user being authenticated

           :returns: A bool indicating whether authentication is required

        """

        return True

    def public_key_auth_supported(self):
        """Return whether or not public key authentication is supported

           This method should return ``True`` if client public key
           authentication is supported. Applications wishing to support
           it must have this method return ``True`` and implement
           :meth:`validate_public_key` to return whether or not the key
           provided by the client is valid for the user being authenticated.

           By default, it returns ``False`` indicating the client public
           key authentication is not supported.

           :returns: A bool indicating if public key authentication is
                     supported or not

        """

        return False

    def validate_public_key(self, username, key):
        """Return whether key is an authorized client key for this user

           Basic key-based client authentication can be supported by
           passing authorized keys in the ``authorized_client_keys``
           argument of :func:`create_server`, or by calling
           :meth:`set_authorized_keys
           <SSHServerConnection.set_authorized_keys>` on the server
           connection from the :meth:`begin_auth` method. However, for
           more flexibility in matching on the allowed set of keys, this
           method can be implemented by the application to do the
           matching itself. It should return ``True`` if the specified
           key is a valid client key for the user being authenticated.

           This method may be called multiple times with different keys
           provided by the client. Applications should precompute as
           much as possible in the :meth:`begin_auth` method so that
           this function can quickly return whether the key provided is
           in the list.

           If blocking operations need to be performed to determine the
           validity of the key, this method may be defined as a coroutine.

           By default, this method returns ``False`` for all client keys.

               .. note:: This function only needs to report whether the
                         public key provided is a valid client key for this
                         user. If it is, AsyncSSH will verify that the
                         client possesses the corresponding private key
                         before allowing the authentication to succeed.

           :param str username:
               The user being authenticated
           :param key:
               The public key sent by the client
           :type key: :class:`SSHKey` *public key*

           :returns: A bool indicating if the specified key is a valid
                     client key for the user being authenticated

        """

        return False

    def validate_ca_key(self, username, key):
        """Return whether key is an authorized CA key for this user

           Basic key-based client authentication can be supported by
           passing authorized keys in the ``authorized_client_keys``
           argument of :func:`create_server`, or by calling
           :meth:`set_authorized_keys
           <SSHServerConnection.set_authorized_keys>` on the server
           connection from the :meth:`begin_auth` method. However, for
           more flexibility in matching on the allowed set of keys, this
           method can be implemented by the application to do the
           matching itself. It should return ``True`` if the specified
           key is a valid certificate authority key for the user being
           authenticated.

           This method may be called multiple times with different keys
           provided by the client. Applications should precompute as
           much as possible in the :meth:`begin_auth` method so that
           this function can quickly return whether the key provided is
           in the list.

           If blocking operations need to be performed to determine the
           validity of the key, this method may be defined as a coroutine.

           By default, this method returns ``False`` for all CA keys.

               .. note:: This function only needs to report whether the
                         public key provided is a valid CA key for this
                         user. If it is, AsyncSSH will verify that the
                         certificate is valid, that the user is one of
                         the valid principals for the certificate, and
                         that the client possesses the private key
                         corresponding to the public key in the certificate
                         before allowing the authentication to succeed.

           :param str username:
               The user being authenticated
           :param key:
               The public key which signed the certificate sent by the client
           :type key: :class:`SSHKey` *public key*

           :returns: A bool indicating if the specified key is a valid
                     CA key for the user being authenticated

        """

        return False

    def password_auth_supported(self):
        """Return whether or not password authentication is supported

           This method should return ``True`` if password authentication
           is supported. Applications wishing to support it must have
           this method return ``True`` and implement :meth:`validate_password`
           to return whether or not the password provided by the client
           is valid for the user being authenticated.

           By default, this method returns ``False`` indicating that
           password authentication is not supported.

           :returns: A bool indicating if password authentication is
                     supported or not

        """

        return False

    def validate_password(self, username, password):
        """Return whether password is valid for this user

           This method should return ``True`` if the specified password
           is a valid password for the user being authenticated. It must
           be overridden by applications wishing to support password
           authentication.

           If the password provided is valid but expired, this method
           may raise :exc:`PasswordChangeRequired` to request that the
           client provide a new password before authentication is
           allowed to complete. In this case, the application must
           override :meth:`change_password` to handle the password
           change request.

           This method may be called multiple times with different
           passwords provided by the client. Applications may wish
           to limit the number of attempts which are allowed. This
           can be done by having :meth:`password_auth_supported` begin
           returning ``False`` after the maximum number of attempts is
           exceeded.

           If blocking operations need to be performed to determine the
           validity of the password, this method may be defined as a
           coroutine.

           By default, this method returns ``False`` for all passwords.

           :param str username:
               The user being authenticated
           :param str password:
               The password sent by the client

           :returns: A bool indicating if the specified password is
                     valid for the user being authenticated

           :raises: :exc:`PasswordChangeRequired` if the password
                    provided is expired and needs to be changed

        """

        return False

    def change_password(self, username, old_password, new_password):
        """Handle a request to change a user's password

           This method is called when a user makes a request to
           change their password. It should first validate that
           the old password provided is correct and then attempt
           to change the user's password to the new value.

           If the old password provided is valid and the change to
           the new password is successful, this method should
           return ``True``. If the old password is not valid or
           password changes are not supported, it should return
           ``False``. It may also raise :exc:`PasswordChangeRequired`
           to request that the client try again if the new password
           is not acceptable for some reason.

           If blocking operations need to be performed to determine the
           validity of the old password or to change to the new password,
           this method may be defined as a coroutine.

           By default, this method returns ``False``, rejecting all
           password changes.

           :param str username:
               The user whose password should be changed
           :param str old_password:
               The user's current password
           :param str new_password:
               The new password being requested

           :returns: A bool indicating if the password change
                     is successful or not

           :raises: :exc:`PasswordChangeRequired` if the new password
                    is not acceptable and the client should be asked
                    to provide another

        """

        return False

    def kbdint_auth_supported(self):
        """Return whether or not keyboard-interactive authentication
           is supported

           This method should return ``True`` if keyboard-interactive
           authentication is supported. Applications wishing to support
           it must have this method return ``True`` and implement
           :meth:`get_kbdint_challenge` and :meth:`validate_kbdint_response`
           to generate the apporiate challenges and validate the responses
           for the user being authenticated.

           By default, this method returns ``NotImplemented`` tying
           this authentication to password authentication. If the
           application implements password authentication and this
           method is not overridden, keyboard-interactive authentication
           will be supported by prompting for a password and passing
           that to the password authentication callbacks.

           :returns: A bool indicating if keyboard-interactive
                     authentication is supported or not

        """

        return NotImplemented

    def get_kbdint_challenge(self, username, lang, submethods):
        """Return a keyboard-interactive auth challenge

           This method should return ``True`` if authentication should
           succeed without any challenge, ``False`` if authentication
           should fail without any challenge, or an auth challenge
           consisting of a challenge name, instructions, a language tag,
           and a list of tuples containing prompt strings and booleans
           indicating whether input should be echoed when a value is
           entered for that prompt.

           If blocking operations need to be performed to determine the
           challenge to issue, this method may be defined as a coroutine.

           :param str username:
               The user being authenticated
           :param str lang:
               The language requested by the client for the challenge
           :param str submethods:
               A comma-separated list of the types of challenges the client
               can support, or the empty string if the server should choose

           :returns: An authentication challenge as described above

        """

        return False

    def validate_kbdint_response(self, username, responses):
        """Return whether the keyboard-interactive response is valid
           for this user

           This method should validate the keyboard-interactive responses
           provided and return ``True`` if authentication should succeed
           with no further challenge, ``False`` if authentication should
           fail, or an additional auth challenge in the same format returned
           by :meth:`get_kbdint_challenge`. Any series of challenges can be
           returned this way. To print a message in the middle of a sequence
           of challenges without prompting for additional data, a challenge
           can be returned with an empty list of prompts. After the client
           acknowledges this message, this function will be called again
           with an empty list of responses to continue the authentication.

           If blocking operations need to be performed to determine the
           validity of the response or the next challenge to issue, this
           method may be defined as a coroutine.

           :param str username:
               The user being authenticated
           :param responses:
               A list of responses to the last challenge
           :type responses: list of str

           :returns: ``True``, ``False``, or the next challenge

        """

        return False

    def session_requested(self):
        """Handle an incoming session request

           This method is called when a session open request is received
           from the client, indicating it wishes to open a channel to be
           used for running a shell, executing a command, or connecting
           to a subsystem. If the application wishes to accept the session,
           it must override this method to return either an
           :class:`SSHServerSession` object to use to process
           the data received on the channel or a tuple consisting of an
           :class:`SSHServerChannel` object created with
           :meth:`create_server_channel
           <SSHServerConnection.create_server_channel>` and an
           :class:`SSHServerSession`, if the application
           wishes to pass non-default arguments when creating the channel.

           If blocking operations need to be performed before the session
           can be created, a coroutine which returns an
           :class:`SSHServerSession` object can be returned instead of
           the session iself. This can be either returned directly or as
           a part of a tuple with an :class:`SSHServerChannel` object.

           To reject this request, this method should return ``False``
           to send back a "Session refused" response or raise a
           :exc:`ChannelOpenError` exception with the reason for
           the failure.

           The details of what type of session the client wants to start
           will be delivered to methods on the :class:`SSHServerSession`
           object which is returned, along with other information such
           as environment variables, terminal type, size, and modes.

           By default, all session requests are rejected.

           :returns: One of the following:

                       * An :class:`SSHServerSession` object or a coroutine
                         which returns an :class:`SSHServerSession`
                       * A tuple consisting of an :class:`SSHServerChannel`
                         and the above
                       * A callable or coroutine handler function which
                         takes AsyncSSH stream objects for stdin, stdout,
                         and stderr as arguments
                       * A tuple consisting of an :class:`SSHServerChannel`
                         and the above
                       * ``False`` to refuse the request

           :raises: :exc:`ChannelOpenError` if the session shouldn't
                    be accepted

        """

        return False

    def connection_requested(self, dest_host, dest_port, orig_host, orig_port):
        """Handle a direct TCP/IP connection request

           This method is called when a direct TCP/IP connection
           request is received by the server. Applications wishing
           to accept such connections must override this method.

           To allow standard port forwarding of data on the connection
           to the requested destination host and port, this method
           should return ``True``.

           To reject this request, this method should return ``False``
           to send back a "Connection refused" response or raise an
           :exc:`ChannelOpenError` exception with the reason for
           the failure.

           If the application wishes to process the data on the
           connection itself, this method should return either an
           :class:`SSHTCPSession` object which can be used to process the
           data received on the channel or a tuple consisting of of an
           :class:`SSHTCPChannel` object created with
           :meth:`create_tcp_channel()
           <SSHServerConnection.create_tcp_channel>` and an
           :class:`SSHTCPSession`, if the application wishes
           to pass non-default arguments when creating the channel.

           If blocking operations need to be performed before the session
           can be created, a coroutine which returns an
           :class:`SSHTCPSession` object can be returned instead of
           the session iself. This can be either returned directly or as
           a part of a tuple with an :class:`SSHTCPChannel` object.

           By default, all connection requests are rejected.

           :param str dest_host:
               The address the client wishes to connect to
           :param int dest_port:
               The port the client wishes to connect to
           :param str orig_host:
               The address the connection was originated from
           :param int orig_port:
               The port the connection was originated from

           :returns: One of the following:

                     * An :class:`SSHTCPSession` object or a coroutine
                       which returns an :class:`SSHTCPSession`
                     * A tuple consisting of an :class:`SSHTCPChannel`
                       and the above
                     * A callable or coroutine handler function which
                       takes AsyncSSH stream objects for reading from
                       and writing to the connection
                     * A tuple consisting of an :class:`SSHTCPChannel`
                       and the above
                     * ``True`` to request standard port forwarding
                     * ``False`` to refuse the connection

           :raises: :exc:`ChannelOpenError` if the connection shouldn't
                    be accepted

        """

        return False

    def server_requested(self, listen_host, listen_port):
        """Handle a request to listen on a TCP/IP address and port

           This method is called when a client makes a request to
           listen on an address and port for incoming TCP connections.
           The port to listen on may be ``0`` to request a dynamically
           allocated port. Applications wishing to allow TCP/IP connection
           forwarding must override this method.

           To set up standard port forwarding of connections received
           on this address and port, this method should return ``True``.

           If the application wishes to manage listening for incoming
           connections itself, this method should return an
           :class:`SSHListener` object that listens for new connections
           and calls :meth:`create_connection
           <SSHServerConnection.create_connection>` on each of them to
           forward them back to the client or returns ``None`` if the
           listener can't be set up.

           If blocking operations need to be performed to set up the
           listener, a coroutine which returns an :class:`SSHListener`
           can be returned instead of the listener itself.

           To reject this request, this method should return ``False``.

           By default, this method rejects all server requests.

           :param str listen_host:
               The address the server should listen on
           :param int listen_port:
               The port the server should listen on, or the value ``0``
               to request that the server dynamically allocate a port

           :returns: One of the following:

                     * An :class:`SSHListener` object or a coroutine
                       which returns an :class:`SSHListener` or ``False``
                       if the listener can't be opened
                     * ``True`` to set up standard port forwarding
                     * ``False`` to reject the request

        """

        return False

    def unix_connection_requested(self, dest_path):
        """Handle a direct UNIX domain socket connection request

           This method is called when a direct UNIX domain socket connection
           request is received by the server. Applications wishing to accept
           such connections must override this method.

           To allow standard path forwarding of data on the connection to the
           requested destination path, this method should return ``True``.

           To reject this request, this method should return ``False``
           to send back a "Connection refused" response or raise an
           :exc:`ChannelOpenError` exception with the reason for
           the failure.

           If the application wishes to process the data on the
           connection itself, this method should return either an
           :class:`SSHUNIXSession` object which can be used to process the
           data received on the channel or a tuple consisting of of an
           :class:`SSHUNIXChannel` object created with
           :meth:`create_unix_channel()
           <SSHServerConnection.create_unix_channel>` and an
           :class:`SSHUNIXSession`, if the application wishes
           to pass non-default arguments when creating the channel.

           If blocking operations need to be performed before the session
           can be created, a coroutine which returns an
           :class:`SSHUNIXSession` object can be returned instead of
           the session iself. This can be either returned directly or as
           a part of a tuple with an :class:`SSHUNIXChannel` object.

           By default, all connection requests are rejected.

           :param str dest_path:
               The path the client wishes to connect to

           :returns: One of the following:

                     * An :class:`SSHUNIXSession` object or a coroutine
                       which returns an :class:`SSHUNIXSession`
                     * A tuple consisting of an :class:`SSHUNIXChannel`
                       and the above
                     * A callable or coroutine handler function which
                       takes AsyncSSH stream objects for reading from
                       and writing to the connection
                     * A tuple consisting of an :class:`SSHUNIXChannel`
                       and the above
                     * ``True`` to request standard path forwarding
                     * ``False`` to refuse the connection

           :raises: :exc:`ChannelOpenError` if the connection shouldn't
                    be accepted

        """

        return False

    def unix_server_requested(self, listen_path):
        """Handle a request to listen on a UNIX domain socket

           This method is called when a client makes a request to
           listen on a path for incoming UNIX domain socket connections.
           Applications wishing to allow UNIX domain socket forwarding
           must override this method.

           To set up standard path forwarding of connections received
           on this path, this method should return ``True``.

           If the application wishes to manage listening for incoming
           connections itself, this method should return an
           :class:`SSHListener` object that listens for new connections
           and calls :meth:`create_unix_connection
           <SSHServerConnection.create_unix_connection>` on each of them to
           forward them back to the client or returns ``None`` if the
           listener can't be set up.

           If blocking operations need to be performed to set up the
           listener, a coroutine which returns an :class:`SSHListener`
           can be returned instead of the listener itself.

           To reject this request, this method should return ``False``.

           By default, this method rejects all server requests.

           :param str listen_path:
               The path the server should listen on

           :returns: One of the following:

                     * An :class:`SSHListener` object or a coroutine
                       which returns an :class:`SSHListener` or ``False``
                       if the listener can't be opened
                     * ``True`` to set up standard path forwarding
                     * ``False`` to reject the request

        """

        return False


@asyncio.coroutine
def create_connection(client_factory, host, port=_DEFAULT_PORT, *,
                      loop=None, family=0, flags=0, local_addr=None,
                      known_hosts=(), username=None, password=None,
                      client_keys=(), passphrase=None, agent_path=(),
                      agent_forwarding=False, kex_algs=(), encryption_algs=(),
                      mac_algs=(), compression_algs=(),
                      rekey_bytes=_DEFAULT_REKEY_BYTES,
                      rekey_seconds=_DEFAULT_REKEY_SECONDS):
    """Create an SSH client connection

       This function is a coroutine which can be run to create an outbound SSH
       client connection to the specified host and port.

       When successful, the following steps occur:

           1. The connection is established and an :class:`SSHClientConnection`
              object is created to represent it.
           2. The ``client_factory`` is called without arguments and should
              return an :class:`SSHClient` object.
           3. The client object is tied to the connection and its
              :meth:`connection_made() <SSHClient.connection_made>` method
              is called.
           4. The SSH handshake and authentication process is initiated,
              calling methods on the client object if needed.
           5. When authentication completes successfully, the client's
              :meth:`auth_completed() <SSHClient.auth_completed>` method is
              called.
           6. The coroutine returns the ``(connection, client)`` pair. At
              this point, the connection is ready for sessions to be opened
              or port forwarding to be set up.

       If an error occurs, it will be raised as an exception and the partially
       open connection and client objects will be cleaned up.

       .. note:: Unlike :func:`socket.create_connection`, asyncio calls
                 to create a connection do not support a ``timeout``
                 parameter. However, asyncio calls can be wrapped in a
                 call to :func:`asyncio.wait_for` or :func:`asyncio.wait`
                 which takes a timeout and provides equivalent functionality.

       :param callable client_factory:
           A callable which returns an :class:`SSHClient` object that will
           be tied to the connection
       :param str host:
           The hostname or address to connect to
       :param int port: (optional)
           The port number to connect to. If not specified, the default
           SSH port is used.
       :param loop: (optional)
           The event loop to use when creating the connection. If not
           specified, the default event loop is used.
       :param family: (optional)
           The address family to use when creating the socket. By default,
           the address family is automatically selected based on the host.
       :param flags: (optional)
           The flags to pass to getaddrinfo() when looking up the host address
       :param local_addr: (optional)
           The host and port to bind the socket to before connecting
       :param known_hosts: (optional)
           The list of keys which will be used to validate the server host
           key presented during the SSH handshake. If this is not specified,
           the keys will be looked up in the file :file:`.ssh/known_hosts`.
           If this is explicitly set to ``None``, server host key validation
           will be disabled.
       :param str username: (optional)
           Username to authenticate as on the server. If not specified,
           the currently logged in user on the local machine will be used.
       :param str password: (optional)
           The password to use for client password authentication or
           keyboard-interactive authentication which prompts for a password.
           If this is not specified, client password authentication will
           not be performed.
       :param client_keys: (optional)
           A list of keys which will be used to authenticate this client
           via public key authentication. If no client keys are specified,
           an attempt will be made to get them from an ssh-agent process.
           If that is not available, an attempt will be made to load them
           from the files :file:`.ssh/id_ed25519`, :file:`.ssh/id_ecdsa`,
           :file:`.ssh/id_rsa`, and :file:`.ssh/id_dsa` in the user's home
           directory, with optional certificates loaded from the files
           :file:`.ssh/id_ed25519-cert.pub`, :file:`.ssh/id_ecdsa-cert.pub`,
           :file:`.ssh/id_rsa-cert.pub`, and :file:`.ssh/id_dsa-cert.pub`.
           If this argument is explicitly set to ``None``, client public
           key authentication will not be performed.
       :param str passphrase: (optional)
           The passphrase to use to decrypt client keys when loading them,
           if they are encrypted. If this is not specified, only unencrypted
           client keys can be loaded. If the keys passed into client_keys
           are already loaded, this argument is ignored.
       :param agent_path: (optional)
           The path of a UNIX domain socket to use to contact an ssh-agent
           process which will perform the operations needed for client
           public key authentication, or the :class:`SSHServerConnection`
           to use to forward ssh-agent requests over. If this is not
           specified and the environment variable ``SSH_AUTH_SOCK`` is
           set, its value will be used as the path.  If ``client_keys``
           is specified or this argument is explicitly set to ``None``,
           an ssh-agent will not be used.
       :param bool agent_forwarding: (optional)
           Whether or not to allow forwarding of ssh-agent requests from
           processes running on the server. By default, ssh-agent forwarding
           requests from the server are not allowed.
       :param kex_algs: (optional)
           A list of allowed key exchange algorithms in the SSH handshake,
           taken from :ref:`key exchange algorithms <KexAlgs>`
       :param encryption_algs: (optional)
           A list of encryption algorithms to use during the SSH handshake,
           taken from :ref:`encryption algorithms <EncryptionAlgs>`
       :param mac_algs: (optional)
           A list of MAC algorithms to use during the SSH handshake, taken
           from :ref:`MAC algorithms <MACAlgs>`
       :param compression_algs: (optional)
           A list of compression algorithms to use during the SSH handshake,
           taken from :ref:`compression algorithms <CompressionAlgs>`, or
           ``None`` to disable compression
       :param int rekey_bytes: (optional)
           The number of bytes which can be sent before the SSH session
           key is renegotiated. This defaults to 1 GB.
       :param int rekey_seconds: (optional)
           The maximum time in seconds before the SSH session key is
           renegotiated. This defaults to 1 hour.
       :type family: ``socket.AF_UNSPEC``, ``socket.AF_INET``, or
                     ``socket.AF_INET6``
       :type flags: flags to pass to :meth:`getaddrinfo() <socket.getaddrinfo>`
       :type local_addr: tuple of str and int
       :type known_hosts: *see* :ref:`SpecifyingKnownHosts`
       :type client_keys: *see* :ref:`SpecifyingPrivateKeys`
       :type agent_path: str or :class:`SSHServerConnection`
       :type kex_algs: list of str
       :type encryption_algs: list of str
       :type mac_algs: list of str
       :type compression_algs: list of str

       :returns: An :class:`SSHClientConnection` and :class:`SSHClient`

    """

    def conn_factory():
        """Return an SSH client connection handler"""

        return SSHClientConnection(client_factory, loop, host, port,
                                   known_hosts, username, password,
                                   client_keys, agent, agent_path,
                                   kex_algs, encryption_algs, mac_algs,
                                   compression_algs, rekey_bytes,
                                   rekey_seconds, auth_waiter)

    if not client_factory:
        client_factory = SSHClient

    if not loop:
        loop = asyncio.get_event_loop()

    if username is None:
        username = getpass.getuser()

    agent = None

    if client_keys:
        client_keys = _load_private_keypair_list(client_keys, passphrase)
    elif client_keys is ():
        if agent_path is not None:
            if not agent_path:
                agent_path = os.environ.get('SSH_AUTH_SOCK', None)

            if agent_path:
                agent = yield from connect_agent(agent_path)

                if agent:
                    client_keys = yield from agent.get_keys()
                else:
                    agent_path = None

        if not client_keys:
            client_keys = []

            for file in _DEFAULT_KEY_FILES:
                try:
                    file = os.path.join(os.environ['HOME'], '.ssh', file)
                    key = _load_private_keypair_list([file], passphrase)
                    client_keys.extend(key)
                except OSError:
                    pass

    if not agent_forwarding:
        agent_path = None

    auth_waiter = asyncio.Future(loop=loop)

    _, conn = yield from loop.create_connection(conn_factory, host, port,
                                                family=family, flags=flags,
                                                local_addr=local_addr)

    yield from auth_waiter

    return conn, conn.get_owner()


@asyncio.coroutine
def create_server(server_factory, host=None, port=_DEFAULT_PORT, *,
                  loop=None, family=0, flags=socket.AI_PASSIVE, backlog=100,
                  reuse_address=None, server_host_keys, passphrase=None,
                  authorized_client_keys=None, kex_algs=(),
                  encryption_algs=(), mac_algs=(), compression_algs=(),
                  allow_pty=True, agent_forwarding=True, session_factory=None,
                  session_encoding='utf-8', sftp_factory=None,
                  window=_DEFAULT_WINDOW, max_pktsize=_DEFAULT_MAX_PKTSIZE,
                  rekey_bytes=_DEFAULT_REKEY_BYTES,
                  rekey_seconds=_DEFAULT_REKEY_SECONDS,
                  login_timeout=_DEFAULT_LOGIN_TIMEOUT):
    """Create an SSH server

       This function is a coroutine which can be run to create an SSH server
       bound to the specified host and port. The return value is an object
       derived from :class:`asyncio.AbstractServer` which can be used to
       later shut down the server.

       :param callable server_factory:
           A callable which returns an :class:`SSHServer` object that will
           be created for each new inbound connection
       :param str host: (optional)
           The hostname or address to listen on. If not specified, listeners
           are created for all addresses.
       :param int port: (optional)
           The port number to listen on. If not specified, the default
           SSH port is used.
       :param loop: (optional)
           The event loop to use when creating the server. If not
           specified, the default event loop is used.
       :param family: (optional)
           The address family to use when creating the server. By default,
           the address families are automatically selected based on the host.
       :param flags: (optional)
           The flags to pass to getaddrinfo() when looking up the host
       :param int backlog: (optional)
           The maximum number of queued connections allowed on listeners
       :param bool reuse_address: (optional)
           Whether or not to reuse a local socket in the TIME_WAIT state
           without waiting for its natural timeout to expire. If not
           specified, this will be automatically set to ``True`` on UNIX.
       :param server_host_keys:
           A list of private keys and optional certificates which can be
           used by the server as a host key. This argument must be
           specified.
       :param str passphrase: (optional)
           The passphrase to use to decrypt server host keys when loading
           them, if they are encrypted. If this is not specified, only
           unencrypted server host keys can be loaded. If the keys passed
           into server_host_keys are already loaded, this argument is
           ignored.
       :param authorized_client_keys: (optional)
           A list of authorized user and CA public keys which should be
           trusted for certifcate-based client public key authentication.
       :param kex_algs: (optional)
           A list of allowed key exchange algorithms in the SSH handshake,
           taken from :ref:`key exchange algorithms <KexAlgs>`
       :param encryption_algs: (optional)
           A list of encryption algorithms to use during the SSH handshake,
           taken from :ref:`encryption algorithms <EncryptionAlgs>`
       :param mac_algs: (optional)
           A list of MAC algorithms to use during the SSH handshake, taken
           from :ref:`MAC algorithms <MACAlgs>`
       :param compression_algs: (optional)
           A list of compression algorithms to use during the SSH handshake,
           taken from :ref:`compression algorithms <CompressionAlgs>`, or
           ``None`` to disable compression
       :param bool allow_pty: (optional)
           Whether or not to allow allocation of a pseudo-tty in sessions,
           defaulting to ``True``
       :param bool agent_forwarding: (optional)
           Whether or not to allow forwarding of ssh-agent requests back
           to the client when the client supports it, defaulting to ``True``
       :param callable session_factory: (optional)
           A callable or coroutine handler function which takes AsyncSSH
           stream objects for stdin, stdout, and stderr that will be called
           each time a new shell, exec, or subsystem other than SFTP is
           requested by the client. If not specified, sessions are rejected
           by default unless the :meth:`session_requested()
           <SSHServer.session_requested>` method is overridden on the
           :class:`SSHServer` object returned by ``server_factory`` to make
           this decision.
       :param str session_encoding: (optional)
           The Unicode encoding to use for data exchanged on sessions on
           this server, defaulting to UTF-8 (ISO 10646) format. If ``None``
           is passed in, the application can send and receive raw bytes.
       :param callable sftp_factory: (optional)
           A callable which returns an :class:`SFTPServer` object that
           will be created each time an SFTP session is requested by the
           client, or ``True`` to use the base :class:`SFTPServer` class
           to handle SFTP requests. If not specified, SFTP sessions are
           rejected by default.
       :param int window: (optional)
           The receive window size for sessions on this server
       :param int max_pktsize: (optional)
           The maximum packet size for sessions on this server
       :param int rekey_bytes: (optional)
           The number of bytes which can be sent before the SSH session
           key is renegotiated, defaulting to 1 GB
       :param int rekey_seconds: (optional)
           The maximum time in seconds before the SSH session key is
           renegotiated, defaulting to 1 hour
       :param int login_timeout: (optional)
           The maximum time in seconds allowed for authentication to
           complete, defaulting to 2 minutes
       :type family: ``socket.AF_UNSPEC``, ``socket.AF_INET``, or
                     ``socket.AF_INET6``
       :type flags: flags to pass to :meth:`getaddrinfo() <socket.getaddrinfo>`
       :type server_host_keys: *see* :ref:`SpecifyingPrivateKeys`
       :type authorized_client_keys: *see* :ref:`SpecifyingAuthorizedKeys`
       :type kex_algs: list of str
       :type encryption_algs: list of str
       :type mac_algs: list of str
       :type compression_algs: list of str

       :returns: :class:`asyncio.AbstractServer`

    """

    if not server_factory:
        server_factory = SSHServer

    if sftp_factory is True:
        sftp_factory = SFTPServer

    if not loop:
        loop = asyncio.get_event_loop()

    def conn_factory():
        """Return an SSH server connection handler"""

        return SSHServerConnection(server_factory, loop, server_host_keys,
                                   passphrase, authorized_client_keys,
                                   kex_algs, encryption_algs, mac_algs,
                                   compression_algs, allow_pty,
                                   agent_forwarding, session_factory,
                                   session_encoding, sftp_factory, window,
                                   max_pktsize, rekey_bytes, rekey_seconds,
                                   login_timeout)

    return (yield from loop.create_server(conn_factory, host, port,
                                          family=family, flags=flags,
                                          backlog=backlog,
                                          reuse_address=reuse_address))


@asyncio.coroutine
def connect(host, port=_DEFAULT_PORT, **kwargs):
    """Make an SSH client connection

       This function is a coroutine wrapper around :func:`create_connection`
       which can be used when a custom SSHClient instance is not needed.
       It takes all the same arguments as :func:`create_connection`
       except for ``client_factory`` and returns only the
       :class:`SSHClientConnection` object rather than a tuple of
       an :class:`SSHClientConnection` and :class:`SSHClient`.

       When using this call, the following restrictions apply:

           1. No callbacks are called when the connection is successfully
              opened, when it is closed, or when authentication completes.

           2. Any authentication information must be provided as arguments
              to this call, as any authentication callbacks will deny
              other authentication attempts. Also, authentication banner
              information will be ignored.

           3. Any debug messages sent by the server will be ignored.

    """

    conn, _ = yield from create_connection(None, host, port, **kwargs)

    return conn


@asyncio.coroutine
def listen(host, port=_DEFAULT_PORT, *, server_host_keys, **kwargs):
    """Start an SSH server

       This function is a coroutine wrapper around :func:`create_server`
       which can be used when a custom SSHServer instance is not needed.
       It takes all the same arguments as :func:`create_server` except for
       ``server_factory``.

       When using this call, the following restrictions apply:

           1. No callbacks are called when a new connection arrives,
              when a connection is closed, or when authentication
              completes.

           2. Any authentication information must be provided as arguments
              to this call, as any authentication callbacks will deny other
              authentication attempts. Currently, this allows only public
              key authentication to be used, by passing in the
              ``authorized_client_keys`` argument.

           3. Only handlers using the streams API are supported and the same
              handlers must be used for all clients. These handlers must
              be provided in the ``session_factory`` and/or ``sftp_factory``
              arguments to this call.

           4. Any debug messages sent by the client will be ignored.

    """

    return (yield from create_server(None, host, port,
                                     server_host_keys=server_host_keys,
                                     **kwargs))<|MERGE_RESOLUTION|>--- conflicted
+++ resolved
@@ -488,15 +488,11 @@
         if platform.python_version_tuple() >= ('3', '4', '2'):
             task = self._loop.create_task(self._run_task(coro))
         else:
-<<<<<<< HEAD
-            task = asyncio.async(self._run_task(coro), loop=self._loop)
-=======
             # Pylint is annoying here - it's not smart enough to see the
             # version check, and the disable MUST be on the same line as
             # the call, leading to ugly line breaking
             task = asyncio.async(    # pylint: disable=deprecated-method
                 self._run_task(coro), loop=self._loop)
->>>>>>> 29dfdb06
 
         self._tasks.add(task)
         return task
